#!/bin/bash
#
# transactional-update - apply updates to the system in an atomic way
#
# Author: Thorsten Kukuk <kukuk@suse.com>
# Copyright (C) 2016, 2017, 2018, 2019, 2020 SUSE Linux GmbH
#
# This program is free software: you can redistribute it and/or modify
# it under the terms of the GNU General Public License as published by
# the Free Software Foundation, either version 2 of the License, or
# (at your option) any later version.

# This program is distributed in the hope that it will be useful,
# but WITHOUT ANY WARRANTY; without even the implied warranty of
# MERCHANTABILITY or FITNESS FOR A PARTICULAR PURPOSE.  See the
# GNU General Public License for more details.

# You should have received a copy of the GNU General Public License
# along with this program.  If not, see <http://www.gnu.org/licenses/>.

export LANG=C
export DISABLE_SNAPPER_ZYPP_PLUGIN=1

<<<<<<< HEAD
DIR_TO_MOUNT="opt var/log"
=======
>>>>>>> 45aef5c1
EXITCODE=0
VERBOSITY=2
ZYPPER_ARG=""
ZYPPER_NONINTERACTIVE="-y --auto-agree-with-product-licenses"
ZYPPER_ARG_PKGS=()
REWRITE_BOOTLOADER=0
REWRITE_GRUB_CFG=0
REWRITE_INITRD=0
REBUILD_KDUMP_INITRD=0
DO_CLEANUP_OVERLAYS=0
DO_CLEANUP_SNAPSHOTS=0
DO_MIGRATION=0
DO_DUP=0
DO_ROLLBACK=0
DO_SELF_UPDATE=1
DO_REGISTRATION=0
DO_RUN=0
REGISTRATION_ARGS=""
ROLLBACK_SNAPSHOT=0
REBOOT_AFTERWARDS=0
REBOOT_METHOD="auto"
RUN_CMD=""
RUN_SHELL=0
<<<<<<< HEAD
SETUP_SELINUX=0
=======
SHELL_CMD=""
USE_SALT_GRAINS=0
>>>>>>> 45aef5c1
USE_TELEMETRICS=0
TELEM_PAYLOAD="PACKAGE_NAME=transactional-update\nPACKAGE_VERSION=@VERSION@"
TELEM_CLASS=""
CONFFILE="@sysconfdir@/transactional-update.conf"
SYSTEMCONFFILE="@prefix@@sysconfdir@/transactional-update.conf"
LOGFILE="/var/log/transactional-update.log"
STATE_FILE="/var/lib/misc/transactional-update.state"
NEW_SNAPSHOT_FLAG="/var/lib/overlay/transactional-update.newsnapshot"
NEEDS_RESTARTING_FILE="/var/run/reboot-needed"
LOCKFILE="/var/run/transactional-update.pid"
ZYPPER_AUTO_IMPORT_KEYS=0
ETC_OVERLAY_PATTERN='^[^[:space:]]\+[[:space:]]\+\/etc[[:space:]]\+overlay[[:space:]]\+\([^[:space:]]*,\|\)workdir=\/sysroot\/var\/lib\/overlay\/work-etc[,[:space:]]'
NON_ROOTFS_WHITELIST=("/var/lib/rpm" "/var/lib/systemd/migrated" "/var/run/zypp.pid")
<<<<<<< HEAD
DROP_IF_NO_CHANGE=0
INOTIFY_EXCLUDES=""

TMPDIR=${TMPDIR:-/tmp}
=======
INOTIFY_EXCLUDES=""
>>>>>>> 45aef5c1

# Load config
if [ -r ${SYSTEMCONFFILE} ]; then
    . ${SYSTEMCONFFILE}
fi
if [ -r ${CONFFILE} ]; then
    . ${CONFFILE}
fi

# Initialize internal variables
ETC_IS_OVERLAY=0
HAS_SEPARATE_VAR=0
FORCE_NONINTERACTIVE=""
SNAPSHOT_ID=""
SNAPSHOT_DIR=""
BASE_SNAPSHOT_ID=""
TMPFILE=""
<<<<<<< HEAD
ETC_OVERLAY_DIR=""
ETC_OVERLAY_DIR_PREV=""
ETC_OVERLAY_WORK_DIR=""
=======
>>>>>>> 45aef5c1
INOTIFY_PID=""

# Create stderr alias for things that shouldn't be logged into logfile
if [ ! -e /proc/$$/fd/4 ]; then
	exec 4>&2
fi
# Log stderr to log file
exec 2> >(exec tee -a "${LOGFILE}")

self_update() {
    if [ ${DO_SELF_UPDATE} == 0 ]; then
	return
    fi

    log_info "Checking for newer version."
    if zypper --non-interactive info transactional-update | grep -q '^Status *: out-of-date'; then
	log_info "New version found - updating..."
	TA_UPDATE_TMPFILE="`mktemp -d ${TMPDIR}/transactional-update.XXXXXXXXXX`"
	if [ $? -ne 0 ]; then
	    log_error "ERROR: Couldn't create temporary directory for self-update."
	    quit 1
	fi
	export TA_UPDATE_TMPFILE
	pushd "${TA_UPDATE_TMPFILE}" >/dev/null
	zypper --non-interactive --pkg-cache-dir "${TA_UPDATE_TMPFILE}" download transactional-update
	find . -name transactional-update*.rpm -exec rpm2cpio {} \; | cpio -idmv 2>/dev/null
	if [ $? -ne 0 ]; then
	    log_error "ERROR: Couldn't extract the update."
	    quit 1
	fi
	# Reset CWD before restart
	popd >/dev/null
	exec "${TA_UPDATE_TMPFILE}/usr/sbin/transactional-update" "$@"
    fi
}

usage() {
    echo "Syntax: transactional-update [option...] [general-command...] [package-command]"
    echo "        transactional-update [option...] standalone-command"
    echo ""
    echo "Applies package updates to a new snapshot without touching the running"
    echo "system."
    echo ""
    echo "General Commands:"
    echo "cleanup                    Run both cleanup-snapshots and cleanup-overlays"
    echo "cleanup-snapshots          Mark unused snapshots for snapper removal"
    echo "cleanup-overlays           Remove unused overlay layers"
    echo "grub.cfg                   Regenerate grub.cfg"
    echo "bootloader                 Reinstall the bootloader"
    echo "initrd                     Regenerate initrd"
    echo "kdump                      Regenerate kdump initrd"
    echo "shell                      Open rw shell in new snapshot before exiting"
    echo "reboot                     Reboot after update"
    echo "run <cmd>                  Run a command in a new snapshot"
    echo "setup-selinux              Install targeted SELinux policy and enable it"
    echo ""
    echo "Package Commands:"
    echo "Defaults: (i) interactive command; (n) non-interactive command"
    echo "dup                        Call 'zypper dup' (n)"
    echo "up                         Call 'zypper up' (n)"
    echo "patch                      Call 'zypper patch' (n)"
    echo "migration                  Updates systems registered via SCC / SMT (i)"
    echo "pkg install ...            Install individual packages (i)"
    echo "pkg remove ...             Remove individual packages (i)"
    echo "pkg update ...             Updates individual packages (i)"
    echo ""
    echo "Standalone Commands:"
    echo "rollback [<number>]        Set the current or given snapshot as default snapshot"
    echo "rollback last              Set the last working snapshot as default snapshot"
    echo ""
    echo "Options:"
    echo "--interactive, -i          Use interactive mode for package command"
    echo "--non-interactive, -n      Use non-interactive mode for package command"
    echo "--continue [<number>], -c  Use latest or given snapshot as base"
    echo "--no-selfupdate            Skip checking for newer version"
    echo "--drop-if-no-change, -d    Drop the snapshot if there is no change"
    echo "--quiet                    Don't print warnings and infos to stdout"
    echo "--help, -h                 Display this help and exit"
    echo "--version                  Display version and exit"
    exit $1
}

print_version() {
    echo "transactional-update @VERSION@"
    exit 0
}

log_info() {
    echo `date "+%Y-%m-%d %H:%M"` "$@" >> ${LOGFILE}
    if [ ${VERBOSITY} -ge 2 ]; then
	echo -e "$@"
    fi
}

log_error() {
    TELEM_PAYLOAD="${TELEM_PAYLOAD}\nmessage=$@"
    echo `date "+%Y-%m-%d %H:%M"` "$@" >> ${LOGFILE}
    echo -e "$@" 1>&4
}

bashlock() {
    echo "$$" >"$LOCKFILE.$$"
    if ! ln "$LOCKFILE.$$" "$LOCKFILE" 2>/dev/null; then
	PID=`head -1 "$LOCKFILE"`
	if [ -z "$PID" ]; then
	    rm -f "$LOCKFILE"
	else
	   kill -0 "$PID" 2>/dev/null || rm -f "$LOCKFILE"
	fi

	if ! ln "$LOCKFILE.$$" "$LOCKFILE" 2>/dev/null; then
	    rm -f "$LOCKFILE.$$"
	    return 1
	fi
    fi

    rm -f "$LOCKFILE.$$"
    trap 'rm -f "$LOCKFILE"' EXIT

    return 0
}

save_state_file() {
    echo "LAST_WORKING_SNAPSHOTS=\"${LAST_WORKING_SNAPSHOTS}\"" > ${STATE_FILE}
    echo "UNUSED_SNAPSHOTS=\"${UNUSED_SNAPSHOTS}\"" >>  ${STATE_FILE}

    if [ $1 -ne 0 -a ${HAS_SEPARATE_VAR} -eq 0 ]; then
	# If /var/lib/misc is not a seperate partition / subvolume, copy the
	# state file into the new snapshot as it will contain an outdated
	# version from before taking the snapshot otherwise.
	grep -q var.lib.misc /proc/mounts
	if [ $? -ne 0 ]; then
	    cp -a ${STATE_FILE} "/.snapshots/$1/snapshot${STATE_FILE}"
	fi
    fi
}

rebuild_kdump_initrd() {
    test -f /usr/lib/systemd/system/kdump.service || return
    systemctl is-enabled --quiet kdump.service
    if [ $? = 0 -a -x "/.snapshots/$1/snapshot/usr/sbin/tu-rebuild-kdump-initrd" ]; then
        tukit call "$1" /usr/sbin/tu-rebuild-kdump-initrd |& tee -a ${LOGFILE}
    fi
}

# start telemetry system if installed
telem_start() {
    if [ -x /usr/bin/telem-record-gen ]; then
	USE_TELEMETRICS=1
	TELEM_START_TIME=`echo $(($(date +%s%N)/1000000))`
	source <(grep VERSION_ID /etc/os-release)
	TELEM_PAYLOAD="${TELEM_PAYLOAD}\noptions=${ORIG_ARGS[@]}\ncurrent_version=${VERSION_ID}"
    fi
}

telem_finish () {
    if [ ${USE_TELEMETRICS} -eq 1 ]; then
	TELEM_END_TIME=`echo $(($(date +%s%N)/1000000))`
	ELAPSED_TIME=`echo "scale=3; ($TELEM_END_TIME - $TELEM_START_TIME)/1000" | bc -l`
	TELEM_PAYLOAD="${TELEM_PAYLOAD}\ntime=${ELAPSED_TIME} Seconds"
	if [ $1 -gt 0 ]; then
	  TELEM_SEVERITY=3
	else
	  TELEM_SEVERITY=1
	fi
	echo -e "${TELEM_PAYLOAD}" | telem-record-gen -s ${TELEM_SEVERITY} -c "org.opensuse/txupdate/$TELEM_CLASS"
    fi
}

# Only called in error case; reverts everything to previous state.
quit() {
    teardown

    # Wait for things to settle down
    for delay in {1..10}; do
	if [ -z "${SNAPSHOT_DIR}" -o -z "`lsof "${SNAPSHOT_DIR}" 2>/dev/null`" ]; then
	    break
	fi
	sleep $delay
    done

    if [ -n "${SNAPSHOT_ID}" ] ; then
<<<<<<< HEAD
	log_info "Removing snapshot #${SNAPSHOT_ID}..."
	snapper ${SNAPPER_NO_DBUS} delete ${SNAPSHOT_ID} |& tee -a ${LOGFILE}
    fi
    if [ -n "${ETC_OVERLAY_DIR}" ] ; then
	log_info "Removing overlay directory ${ETC_OVERLAY_DIR%/*}..."
	if findmnt "${ETC_OVERLAY_DIR}" >/dev/null; then
	    umount "${ETC_OVERLAY_DIR}"
	fi
	rm -rf "${ETC_OVERLAY_DIR%/*}" |& tee -a ${LOGFILE}
=======
	log_error "Removing snapshot #${SNAPSHOT_ID}..."
        tukit abort ${SNAPSHOT_ID} |& tee -a ${LOGFILE}
>>>>>>> 45aef5c1
    fi
    telem_finish $1
    log_info "transactional-update finished"
    exit $1
}

# Called on exit (both on success and failure); cleans up temporary files,
# mount points and variables
teardown() {
    # Roll back snapshot if no changes were performed
    if [ -n "${INOTIFY_PID}" ] && ps -q ${INOTIFY_PID} 2>&1 >/dev/null; then
	kill ${INOTIFY_PID}
	log_info "The snapshot does not contain any changed files."
	INOTIFY_PID=""
	quit 0
    fi

    # Roll back snapshot if no changes were performed
    if [ -n "${INOTIFY_PID}" ] && sync "${SNAPSHOT_DIR}" && ps -q ${INOTIFY_PID} 2>&1 >/dev/null; then
	kill ${INOTIFY_PID}
	log_info "The snapshot does not contain any changed files."
	INOTIFY_PID=""

	# Even if the snapshot itself did not contain any changes,
	# /etc may do so. Changes in /etc may be applied immediately,
	# so merge them back into the running system.
	log_info "Merging overlay directory ${SNAPSHOT_DIR}/etc into /etc..."
	rsync --archive --inplace --xattrs --acls --exclude 'fstab' --delete --quiet "${SNAPSHOT_DIR}/etc/" /etc

	quit 0
    fi

    # Cleanup temporary files
    rm -f ${TMPFILE}

    # The following commands only make sense if snapshot dir is set already
    if [ "${SNAPSHOT_DIR}" = "" ]; then
	return
    fi

<<<<<<< HEAD
    # Delete temporary data before unmounting everything:
    if [ ${HAS_SEPARATE_VAR} -eq 1 ]; then
	rm -rf ${SNAPSHOT_DIR}/var/tmp
	rm -rf ${SNAPSHOT_DIR}/var/lib/zypp
	rm -rf ${SNAPSHOT_DIR}/var/run
    fi

    # Unmount everything we don't need anymore:
    for directory in etc $DIR_TO_MOUNT .snapshots dev sys proc; do
	# Only try unmount if directory is mounted
	if ! findmnt ${SNAPSHOT_DIR}/$directory >/dev/null; then
	    continue;
	fi
	umount -R ${SNAPSHOT_DIR}/$directory
	if [ $? -ne 0 ]; then
	    log_error "Warning: First attempt to umount $directory failed!"
	    # Try again after some time
	    sleep 30
	    umount -R ${SNAPSHOT_DIR}/$directory
	    if [ $? -ne 0 ]; then
		fuser -v ${SNAPSHOT_DIR}/$directory >> ${LOGFILE}
		lsof ${SNAPSHOT_DIR}/$directory >> ${LOGFILE}
		log_error "ERROR: second attempt to umount $directory also failed!"
		EXITCODE=1;
	    else
		log_info "Second attempt to umount $directory succeeded."
	    fi
	fi
    done

    # Cleanup of temporary mount point
    if [ -e "${MOUNT_DIR}" ]; then
	if findmnt ${MOUNT_DIR} >/dev/null; then
	    umount -R ${MOUNT_DIR}
	fi
	rmdir ${MOUNT_DIR}
    fi
    if [ -n "${ETC_OVERLAY_WORK_DIR}" ]; then
	rm -rf "${ETC_OVERLAY_WORK_DIR}"
    fi

    # Cleanup other stuff
    # Cleanup cache directory
    if [ $VAR_CACHE_CLEANUP -eq 1 ]; then
	rm -rf ${SNAPSHOT_DIR}/var/cache/*
    fi
    # Remove temporary mount point
    if [ -e ${SNAPSHOT_DIR}/var/lib/ca-certificates ]; then
	rmdir --ignore-fail-on-non-empty ${SNAPSHOT_DIR}/var/lib/ca-certificates
    fi
=======
    # Cleanup other stuff
>>>>>>> 45aef5c1
    # systemd-tmpfiles creates directories/files even if /run is no tmpfs:
    rm -rf ${SNAPSHOT_DIR}/run/*
}

reboot_via_rebootmgr() {
    /usr/sbin/rebootmgrctl is-active --quiet
    if [ $? -eq 0 ]; then
	# rebootmgrctl is running
	TELEM_PAYLOAD="${TELEM_PAYLOAD}\nreboot=rebootmgr"
	telem_finish 0
	/usr/sbin/rebootmgrctl reboot
	log_info "transactional-update finished - informed rebootmgr"
	exit 0
    fi
}

reboot_via_systemd() {
    TELEM_PAYLOAD="${TELEM_PAYLOAD}\nreboot=systemctl reboot"
    telem_finish 0
    log_info "transactional-update finished - rebooting machine"
    sync
    systemctl reboot |& tee -a ${LOGFILE}
    exit 0
}

reboot_via_kured() {
    log_info "transactional-update finished - informed kured"
    TELEM_PAYLOAD="${TELEM_PAYLOAD}\nreboot=kured"
    telem_finish 0
    touch /var/run/reboot-required
    exit 0
}

reboot_via_kexec() {
    log_info "transactional-update finished - re-initializing system with kexec"
    TELEM_PAYLOAD="${TELEM_PAYLOAD}\nreboot=kexec"
    telem_finish 0
    kexec -l /boot/vmlinuz --initrd=/boot/initrd --reuse-cmdline
    sync
    systemctl kexec |& tee -a ${LOGFILE}
    exit 0
}

reboot_autodetect() {
    if [ -x /usr/sbin/rebootmgrctl ]; then
	reboot_via_rebootmgr
    fi
    # If rebootmgr is inactive try systemd
    reboot_via_systemd
}

add_unique_id() {
    local NEW_ID="$1"

    for snap in ${LAST_WORKING_SNAPSHOTS}; do
	if [ ${snap} -eq ${NEW_ID} ]; then
	    return
	fi
    done
    LAST_WORKING_SNAPSHOTS="${NEW_ID} ${LAST_WORKING_SNAPSHOTS}"
}

check_registration_on_next_reboot() {
    local VARDIR="/var/lib/rollback"
    # If VARDIR is part of the root file system (usually on rw systems), then
    # create the file in the new snapshot
    if [ "$(findmnt --noheadings --output TARGET --target "${VARDIR}")" = "/" ]; then
        VARDIR="${SNAPSHOT_DIR}/${VARDIR}"
    fi
    test -d "${VARDIR}" || mkdir -p "${VARDIR}"
    touch "${VARDIR}/check-registration"
}

<<<<<<< HEAD
get_etc_overlay_from() {
    local overlay_options
    local option lowerdir overlay_id

    fstab=""
    fstab_lowerdirs=()
    fstab_upper=""
    fstab_previous_snapshot=""
    fstab_otheroptions=""

    # Check for /etc overlay
    for fstab in "$1"/etc/fstab{,.sys}; do
	if [ -e "$fstab" ] ; then
	    overlay_options="`findmnt --noheadings --types "overlay" --options "workdir=/sysroot/var/lib/overlay/work-etc" --output OPTIONS --tab-file "$fstab" /etc`"
	    [ -n "${overlay_options}" ] && break
	fi
    done
    [ -n "${overlay_options}" ] || return

    for option in `echo ${overlay_options} | tr ',' ' '`; do
	case "${option%=*}" in
	    upperdir)
		fstab_upper="${option#*=}"
		;;
	    lowerdir)
		for lowerdir in `echo ${option#*=} | tr ':' ' '`; do
		    overlay_id=`echo "${lowerdir#/sysroot}" | sed -n 's#^/var/lib/overlay/\([[:digit:]]\+\)/etc$#\1#p'`

		    if [ -z "${fstab_previous_snapshot}" -a -n "${overlay_id}" ]; then
			fstab_previous_snapshot="/.snapshots/${overlay_id}/snapshot"
		    fi
		    fstab_lowerdirs+=("${lowerdir}")
		done
		;;
	    workdir)
		;;
	    x-systemd.requires-mounts-for|x-initrd.mount)
		;;
	    *)
		fstab_otheroptions="${fstab_otheroptions}${option},"
		;;
	esac
    done
}

# Replace all /sysroot prefixes from /etc fstab entry; for the overlays in /var
# the prefix can simply be removed, while the lowest layer - the /etc directory
# on the root file system - has to be replaced with the actual snapshot path,
# as /etc overmounted with the current overlay already.
parse_lowerdirs_for_mount() {
    fstab_lowerdirs=("${fstab_lowerdirs[@]///sysroot\/var//var}")
    echo ${fstab_lowerdirs[@]///sysroot/$1} | tr ' ' ':'
}

# Sync /etc mount contents to target directory
sync_etc() {
    local mount_opts overlay_id rsync_extra_args

    get_etc_overlay_from "$1"

    log_info "Syncing /etc of previous snapshot $1 as base into new snapshot $2"

    mount_opts="defaults,"
    mount_opts+="lowerdir="
    mount_opts+="${fstab_upper#/sysroot}:"
    mount_opts+="`parse_lowerdirs_for_mount $1`"
    mount -t overlay overlay "${ETC_OVERLAY_DIR}" -o ${mount_opts}
    if [ $? -ne 0 ]; then
	log_error "ERROR: mount of old overlay stack from $1 failed!"
	quit 1
    fi

    if [ -x /usr/sbin/selinuxenabled ] && /usr/sbin/selinuxenabled ; then
	# Ignore the SELinux attributes when synchronizing pre-SELinux files,
	# rsync will fail otherwise
	if [ "$(ls --directory --context "${ETC_OVERLAY_DIR}" | cut -d ' ' -f 1 | cut -d ':' -f 3)" == "unlabeled_t" ]; then
	    rsync_extra_args=("--filter=-x security.selinux")
	fi
    fi
    rsync --archive --inplace --xattrs "${rsync_extra_args[@]}" --acls --delete --quiet "${ETC_OVERLAY_DIR}" "$2"
    if [ $? -ne 0 ]; then
	log_error "ERROR: syncing $1 into snapshot $2 failed!"
	quit 1
    fi
    umount "${ETC_OVERLAY_DIR}"
}

# Return the optimized list of mount points
root_mount_points() {
    local prev=0
    for mount in $(findmnt --noheadings --submounts --target / --output TARGET --raw | sort | tail -n +2); do
	if [ "${prev}/" != "${mount:0:$((${#prev}+1))}" ]; then
	    echo "${mount}"
	    prev="${mount}"
	fi
    done
}

check_resolved_resolvconf() {
    [ -L /etc/resolv.conf ] || return 0
    local resolveddir="/run/systemd/resolve"
    local r="`readlink /etc/resolv.conf`"
    if [ "${r%/*}" = "$resolveddir" ]; then
        mkdir -p "${SNAPSHOT_DIR}$resolveddir"
        cp "$resolveddir"/*.conf "${SNAPSHOT_DIR}$resolveddir"
    fi
}

=======
>>>>>>> 45aef5c1
ORIG_ARGS=("$@")

while [ 1 ]; do
    if [ $# -eq 0 ]; then
	break
    fi

    case "$1" in
	cleanup)
	    DO_CLEANUP_OVERLAYS=1
	    DO_CLEANUP_SNAPSHOTS=1
	    shift
	    ;;
	cleanup-snapshots)
	    DO_CLEANUP_SNAPSHOTS=1
	    shift
	    ;;
	cleanup-overlays)
	    DO_CLEANUP_OVERLAYS=1
	    shift
	    ;;
	dup)
	    DO_DUP=1
	    ZYPPER_ARG="--no-cd dup"
	    shift
	    TELEM_CLASS="upgrade"
	    ;;
        up|patch)
	    ZYPPER_ARG=$1
	    shift
	    TELEM_CLASS="update"
	    ;;
	ptf|pkg|package)
	    TELEM_CLASS="package"
	    shift
	    if [ $# -eq 0 ]; then
		usage 1
	    fi
            # Interactively run installing PTFs
            ZYPPER_NONINTERACTIVE="${FORCE_NONINTERACTIVE:-}"
	    case "$1" in
		install|in)
		    ZYPPER_ARG="install"
		    shift
		    ;;
		remove|rm)
		    ZYPPER_ARG="remove"
		    if [ -n "${ZYPPER_NONINTERACTIVE}" ]; then
			ZYPPER_NONINTERACTIVE="-y"
		    fi
		    shift
		    ;;
		update|up)
		    ZYPPER_ARG="up"
		    shift
		    ;;
		*)
		    usage 1;
		    ;;
	    esac

	    if [ $# -eq 0 ]; then
		usage 1
	    fi

	    while [ 1 ]; do
		if [ $# -eq 0 ]; then
		    break;
		else
		    ZYPPER_ARG_PKGS+=("$1");
		    shift
		fi
	    done
	    ;;
	migration)
	    TELEM_CLASS="migration"
	    __NO_RESET=0
	    DO_MIGRATION=1
	    ZYPPER_ARG="migration --no-snapshots --no-selfupdate"
	    if [ -n "${FORCE_NONINTERACTIVE}" ]; then
		# non interative option is named different for
		# different commands ...
		ZYPPER_NONINTERACTIVE="--non-interactive --auto-agree-with-licenses"
	    else
		ZYPPER_NONINTERACTIVE=""
	    fi
	    shift
	    ;;
	bootloader)
	    test -z "$TELEM_CLASS" && TELEM_CLASS="bootloader"
	    REWRITE_BOOTLOADER=1
	    REWRITE_GRUB_CFG=1
	    shift
	    ;;
	grub.cfg)
	    test -z "$TELEM_CLASS" && TELEM_CLASS="bootloader"
	    REWRITE_GRUB_CFG=1
	    shift
	    ;;
	shell)
	    test -z "$TELEM_CLASS" && TELEM_CLASS="shell"
	    RUN_SHELL=1
	    shift
	    if [ "$1" = "-c" ]; then
		if [ -z "$2" ]; then
		    SHELL_CMD="-"
		else
		    SHELL_CMD="$2"
		    shift
		fi
		shift
	    fi
	    ;;
	initrd)
	    test -z "$TELEM_CLASS" && TELEM_CLASS="initrd"
	    REWRITE_INITRD=1
	    REBUILD_KDUMP_INITRD=1
	    shift
	    ;;
	kdump)
	    test -z "$TELEM_CLASS" && TELEM_CLASS="kdump"
	    REBUILD_KDUMP_INITRD=1
	    shift
	    ;;
	reboot)
	    REBOOT_AFTERWARDS=1
	    shift
	    ;;
	rollback)
	    TELEM_CLASS="rollback"
	    DO_ROLLBACK=1
	    DO_SELF_UPDATE=0
	    shift
	    if [ $# -eq 1 ]; then
		ROLLBACK_SNAPSHOT=$1
		shift
	    fi
	    ;;
	run)
	    test -z "$TELEM_CLASS" && TELEM_CLASS="shell"
	    DO_RUN=1
	    shift

	    # Collect arguments for run
	    if [ $# -eq 0 ]; then
		usage 1
	    fi

	    RUN_CMD=("$@")
	    break
	    ;;
	setup-selinux)
	    test -z "$TELEM_CLASS" && TELEM_CLASS="selinux"
	    SETUP_SELINUX=1
	    shift
	    ;;
	-i|--interactive)
	    ZYPPER_NONINTERACTIVE=""
	    shift
	    ;;
	-n|--non-interactive)
	    FORCE_NONINTERACTIVE="${ZYPPER_NONINTERACTIVE}"
	    shift
	    ;;
	-c|--continue)
	    # Check whether we got an optional snapshot number argument
	    if [[ $2 =~ ^[0-9]+$ ]]; then
		BASE_SNAPSHOT_ID="$2"
		shift
	    else
		BASE_SNAPSHOT_ID="default"
	    fi
	    shift
	    ;;
	--no-selfupdate)
	    DO_SELF_UPDATE=0
	    shift
	    ;;
	-d|--drop-if-no-change)
	    DROP_IF_NO_CHANGE=1
	    shift
	    ;;
	--quiet)
	    VERBOSITY=1
	    shift
	    ;;
	register)
	    DO_REGISTRATION=1
	    shift

	    # Collect arguments for Registration
	    if [ $# -eq 0 ]; then
		usage 1
	    fi

	    while [ 1 ]; do
		if [ $# -eq 0 ]; then
		    break;
		else
		    REGISTRATION_ARGS="${REGISTRATION_ARGS} $1";
		    shift
		fi
	    done
	    ;;
	-h|--help)
	    usage 0
	    ;;
	--version)
	    print_version
	    ;;
	*)
	    if [ $# -ge 1 ]; then
		usage 1;
	    fi
	    ;;
    esac
done

# Setup SELinux
if [ "${SETUP_SELINUX}" -eq 1 ]; then
    # Setting up SELinux requires several steps:
    # 1. Make sure the policies are installed
    # 2. Adjust /etc/default/grub
    # 3. Adjust /etc/selinux/config
    # 4. Rebuild grub.cfg and initrd

    if [ -n "${ZYPPER_ARG}" -a "${ZYPPER_ARG}" != "install" ]; then
	log_error "ERROR: Cannot combine 'setup-selinux' with zypper command '${ZYPPER_ARG}'"
	exit 1
    fi
    # Check if we need to install packages
    for pkg in selinux-policy-targeted container-selinux; do
	rpm -q --quiet ${pkg} || ZYPPER_ARG_PKGS+=("${pkg}")
    done
    if [ ${#ZYPPER_ARG_PKGS[@]} -ne 0 ]; then
	ZYPPER_ARG="install"
    fi
    REWRITE_INITRD=1
    REBUILD_KDUMP_INITRD=1

    # Make sure /var/lib/selinux exists, else installing the
    # Policy will fail
    test -d /var/lib/selinux || mkdir -p /var/lib/selinux
fi

# If no commands were given, assume "up"
if [ -z "${ZYPPER_ARG}" -a -z "${TELEM_CLASS}" -a "${REBOOT_AFTERWARDS}" -eq 0 \
	-a "${DO_REGISTRATION}" -eq 0 -a "${DO_CLEANUP_OVERLAYS}" -eq 0 \
	-a "${DO_CLEANUP_SNAPSHOTS}" -eq 0 ]; then
    ZYPPER_ARG="up"
    TELEM_CLASS="update"
fi

# Prevent running transactional-update inside transactional-update
if [ -n "${TRANSACTIONAL_UPDATE}" ]; then
    log_error "Cannot call transactional-update from within transactional-update environment!"
    exit 1
fi

# Check if this is a self-updated transactional-update; if it isn't lock and
# check for update
if [ -z "${TA_UPDATE_TMPFILE}" ]; then
    bashlock
    if [ $? -ne 0 ]; then
	log_error "Couldn't get lock, is another instance already running?"
	exit 1
    fi
    self_update "${ORIG_ARGS[@]}"
else # Set exit handler to clean up artifacts of the self-update
    trap 'rm -f "$LOCKFILE" && rm -rf "${TA_UPDATE_TMPFILE}" && unset TA_UPDATE_TMPFILE' EXIT
fi

# Clean up in case the application is interrupted
trap 'log_error "Received termination signal..." && quit 1' HUP INT QUIT TERM

# Load old state file
if [ -f ${STATE_FILE} ]; then
    . ${STATE_FILE}
fi

log_info "transactional-update @VERSION@ started"
log_info "Options: ${ORIG_ARGS[@]}"

telem_start

SNAPPER_VERSION=`snapper --version | head -1 | cut -d ' ' -f 2`
if [ -n "${BASE_SNAPSHOT_ID}" -a $(zypper --terse versioncmp $SNAPPER_VERSION 0.8.4) -lt 0 ]; then
    log_error "ERROR: snapper >= 0.8.4 required for --continue option!"
    log_info "transactional-update finished"
    telem_finish 1
    exit 1
fi

if [ $DROP_IF_NO_CHANGE -eq 1 ] && ! command -v inotifywait &> /dev/null; then
    log_error "ERROR: 'inotifywait' is required for --drop-if-no-change option!"
    log_info "transactional-update finished"
    exit 1
fi

if [ "`stat -f -c %T /`" != "btrfs" ]; then
  log_error "ERROR: not using btrfs as root file system!"
  log_info "transactional-update finished"
  telem_finish 1
  exit 1
fi

if [ ! -d /.snapshots ]; then
  log_error "ERROR: no snapshots for root file system configured!"
  log_info "transactional-update finished"
  telem_finish 1
  exit 1
fi

grep -q "[[:space:]]/var[[:space:]]" /proc/mounts
if [ $? -eq 0 ]; then
    log_info "Separate /var detected."
<<<<<<< HEAD
    DIR_TO_MOUNT="${DIR_TO_MOUNT} var/cache"
    for vardir in /var/lib/alternatives /var/lib/selinux ; do
        if [ -d "${vardir}" ]; then
	    DIR_TO_MOUNT="${DIR_TO_MOUNT} ${vardir}"
         fi
    done
=======
>>>>>>> 45aef5c1
    HAS_SEPARATE_VAR=1
else
    grep -q var.cache /proc/mounts
    if [ $? -ne 0 ]; then
	log_error "WARNING: it looks like your installation isn't recent enough."
    fi
fi

if [ -n "${ZYPPER_ARG}" -a "${DO_MIGRATION}" -eq 0 -a ${ZYPPER_AUTO_IMPORT_KEYS} -eq 1 ]; then
    ZYPPER_ARG="--gpg-auto-import-keys ${ZYPPER_ARG}"
fi

CURRENT_SNAPSHOT_ID=`grep subvol=/@/.snapshots/ /proc/mounts | grep "/ btrfs" | sed -e 's|.*.snapshots/\(.*\)/snapshot.*|\1|g'`
DEFAULT_SNAPSHOT_ID=`btrfs subvolume get-default / | sed -e 's|.*.snapshots/\(.*\)/snapshot|\1|g'`
RO_ROOT=`btrfs property get / ro | sed -e 's|ro=||'`

if [ -z "${BASE_SNAPSHOT_ID}" ]; then
    BASE_SNAPSHOT_ID="${CURRENT_SNAPSHOT_ID}"
elif [ "${BASE_SNAPSHOT_ID}" = "default" ]; then
    BASE_SNAPSHOT_ID="${DEFAULT_SNAPSHOT_ID}"
fi

if [ ${DO_ROLLBACK} -eq 1 ]; then
    NEED_REBOOT_WARNING=1

    if [ "${ROLLBACK_SNAPSHOT}" = "last" ]; then
	if [ -n "${LAST_WORKING_SNAPSHOTS}" ]; then
	    ROLLBACK_SNAPSHOT=${LAST_WORKING_SNAPSHOTS%% *}
	else
	    log_error "No last working snapshot saved; please use 'snapper list' for manual selection"
	fi
    elif [ ${ROLLBACK_SNAPSHOT} -eq 0 -o ${ROLLBACK_SNAPSHOT} -eq ${CURRENT_SNAPSHOT_ID} ]; then
	ROLLBACK_SNAPSHOT=${CURRENT_SNAPSHOT_ID}
	NEED_REBOOT_WARNING=0
    fi

    log_info "Rollback to snapshot ${ROLLBACK_SNAPSHOT}..."

    if [ ${RO_ROOT} == "true" ]; then
	BTRFS_ID=`btrfs subvolume list -o /.snapshots | grep /.snapshots/${ROLLBACK_SNAPSHOT}/snapshot | awk '{print $2}'`
	if [ -z $BTRFS_ID ]; then
	    log_error "ERROR: couldn't determine btrfs subvolume ID"
	    quit 1
	else
	    btrfs subvolume set-default $BTRFS_ID /.snapshots
	    if [ $? -ne 0 ]; then
		log_error "ERROR: btrfs set-default $BTRFS_ID failed!"
		quit 1
	    fi
	    # Create the trigger to re-register the system as new version after next
	    # reboot.
	    check_registration_on_next_reboot
	fi
	# Remove possible cleanup algo
        snapper modify -c '' ${ROLLBACK_SNAPSHOT}

	if [ ${NEED_REBOOT_WARNING} -eq 0 ]; then
	    rm -f "${NEEDS_RESTARTING_FILE}"
	fi
    else
	snapper rollback ${ROLLBACK_SNAPSHOT}
	NEED_REBOOT_WARNING=1
    fi
    if [ ${NEED_REBOOT_WARNING} -eq 1 ]; then
	log_error "Please reboot to finish rollback!"
    fi
    telem_finish 0
    exit 0
fi

#
# Cleanup part: make sure old root file systems will be removed after they are no longer active.
#
if [ ${DO_CLEANUP_SNAPSHOTS} -eq 1 ]; then
    # If there is a list of working snapshots, go through it and mark any snapshot for deletion, if it is
    # not the currently used one or the active one.
    if [ -n "${LAST_WORKING_SNAPSHOTS}" ]; then
	for snap in ${LAST_WORKING_SNAPSHOTS}; do
	    if [ ${CURRENT_SNAPSHOT_ID} -ne ${snap} ]; then
		log_info "Adding cleanup algorithm to snapshot #${snap}"
		snapper modify -c number ${snap} |& tee -a ${LOGFILE}
		if [ ${PIPESTATUS[0]} -ne 0 ]; then
		    log_error "ERROR: cannot set cleanup algorithm for snapshot #${snap}"
		fi
		# If the old snapshot is read-write, we have already a mandatory snapshot and this one can deleted
		# earlier. If not, mark is as important, so that it will not get deleted too fast.
		if [ ${RO_ROOT} == "true" ]; then
		    log_info "Adding \"important=yes\" to snapshot #${snap}"
		    snapper modify -u "important=yes" ${snap} |& tee -a ${LOGFILE}
		    if [ ${PIPESTATUS[0]} -ne 0 ]; then
			log_error "ERROR: cannot set \"important=yes for snapshot\" #${snap}"
		    fi
		fi
	    else
		NEW_LIST="${snap} ${NEW_LIST}"
	    fi
	done
	LAST_WORKING_SNAPSHOTS="${NEW_LIST}"
	save_state_file 0
    fi

    # Check for aborted transactional-updates (due to power outtage, killed
    # process, forced shutdown or similar uncommon conditions).
    # As snapper list output differs between versions search for the correct
    # rows first
    for snap in $(snapper list | awk -F '|' '
	    NR==1 { for(i=1; i<=NF; i++) { gsub(/^ +/, "", $i); gsub(/ +$/, "", $i); fields[$i]=i }}
	    NR>2 { if($fields["Userdata"] ~ "transactional-update-in-progress=yes") { print $fields["#"] }}'); do
	UNUSED_SNAPSHOTS="${UNUSED_SNAPSHOTS} ${snap}"
    done

    # Always try to cleanup all snapshots; only the current snapshot and an
    # eventual new default one needs to be kept.
    if [ -n "${UNUSED_SNAPSHOTS}" ]; then
	_new_unused=""
	for snap in ${UNUSED_SNAPSHOTS}; do
	    # Don't mark our current in use snapshot for deletion
	    if [ ${snap} -ne ${CURRENT_SNAPSHOT_ID} ] && \
		[ ${snap} -ne ${DEFAULT_SNAPSHOT_ID} ]; then
		log_info "Mark unused snapshot #${snap} for deletion"
		snapper modify -c number ${snap} |& tee -a ${LOGFILE}
		if [ ${PIPESTATUS[0]} -ne 0 ]; then
		    log_error "ERROR: cannot set cleanup algorithm for snapshot #${snap}"
		    # Is the snapshot still available at all?
		    if [ -e /.snapshots/${snap} ]; then
			# Keep the snapshot in the list
			_new_unused="${snap} ${_new_unused}"
		    fi
		fi
	    elif [ ${snap} -ne ${CURRENT_SNAPSHOT_ID} ]; then
		# This is the snapshot which is currently in use, so keep it in
		# the list. We would probably never clean it up later otherwise.
		_new_unused="${snap} ${_new_unused}"
	    fi
	done
	UNUSED_SNAPSHOTS="${_new_unused}"
	save_state_file 0
    fi
fi

if [ ${DO_CLEANUP_OVERLAYS} -eq 1 ]; then
    # Clean up old unused overlays
    if [ ${RO_ROOT} == "true" ]; then
	shopt -s nullglob
	for overlay in /var/lib/overlay/[0-9]*/etc /var/lib/overlay/etc; do
	    if [ -e ${overlay} ] && ! grep -qs "${overlay}" /.snapshots/*/snapshot/etc/fstab{,.sys}; then
		log_info "Deleting unused overlay ${overlay}"
		rm -rf "${overlay}"
		rmdir --ignore-fail-on-non-empty "$(dirname "${overlay}")"
	    fi
	done
	shopt -u nullglob
    fi
fi

if [ -n "${ZYPPER_ARG}" -o ${REWRITE_GRUB_CFG} -eq 1 \
    -o ${REWRITE_INITRD} -eq 1 -o ${REBUILD_KDUMP_INITRD} -eq 1 \
    -o ${RUN_SHELL} -eq 1 -o ${DO_RUN} -eq 1 \
    -o ${REWRITE_BOOTLOADER} -eq 1 -o ${DO_REGISTRATION} -eq 1 ]; then

    if [ "${DEFAULT_SNAPSHOT_ID}" -ne "${BASE_SNAPSHOT_ID}" ]; then
	log_info "WARNING: You are creating a snapshot from a different base (${BASE_SNAPSHOT_ID}) than the"
	log_info "         current default snapshot (${DEFAULT_SNAPSHOT_ID})."
	if [ "${BASE_SNAPSHOT_ID}" -eq "${CURRENT_SNAPSHOT_ID}" ]; then
	    log_info "         If you want to continue a previous snapshot use the --continue"
	    log_info "         option, otherwise the previous changes will be discarded."
	fi
    fi

<<<<<<< HEAD
    # Create the working snapshot
    snapper_args=(create --print-number --userdata "transactional-update-in-progress=yes")
    if [ "${BASE_SNAPSHOT_ID}" -ne "${CURRENT_SNAPSHOT_ID}" ]; then
	snapper_args+=(--from ${BASE_SNAPSHOT_ID})
    fi
    snapper_args+=(--description "Snapshot Update of #${BASE_SNAPSHOT_ID}")
    SNAPSHOT_ID=`snapper "${snapper_args[@]}"`
    if [ $? -ne 0 ]; then
	SNAPPER_NO_DBUS="--no-dbus"
	SNAPSHOT_ID=`snapper ${SNAPPER_NO_DBUS} "${snapper_args[@]}"`
	if [ $? -ne 0 ]; then
	    log_error "ERROR: snapper create failed!"
	    quit 1
	fi
    fi

    SNAPSHOT_DIR=/.snapshots/${SNAPSHOT_ID}/snapshot

    # Make the snapshot read-write:
    btrfs property set  ${SNAPSHOT_DIR} ro false
    if [ $? -ne 0 ]; then
	log_error "ERROR: changing ${SNAPSHOT_DIR} to read-write failed!"
	quit 1
    fi

    if [ ${ETC_IS_OVERLAY} -eq 1 ]; then
	# Create new /etc overlay for snapshot
	ETC_OVERLAY_DIR="/var/lib/overlay/${SNAPSHOT_ID}/etc"
	ETC_OVERLAY_DIR_PREV="/var/lib/overlay/${BASE_SNAPSHOT_ID}/etc"
	ETC_OVERLAY_WORK_DIR="${ETC_OVERLAY_DIR}-work"

	# If the user is calling `snapper delete` on the latest snapshot, then
	# the snapshot number will be reused; make sure to delete any artifacts
	rm -rf "${ETC_OVERLAY_DIR}"

	mkdir -p "${ETC_OVERLAY_DIR}" "${ETC_OVERLAY_WORK_DIR}"

	if [ -x /usr/sbin/selinuxenabled ] && /usr/sbin/selinuxenabled ; then
            chcon --reference /etc "${ETC_OVERLAY_DIR}"
	fi

	get_etc_overlay_from /
	current_upper="${fstab_upper}"
	get_etc_overlay_from "/.snapshots/${BASE_SNAPSHOT_ID}/snapshot"

	# Copy the previous snapshot's /etc state into new snapshot (if it
	# hasn't been synced in a previous layer already)
	if [ -n "${fstab_previous_snapshot}" ] && [[ ${fstab_lowerdirs[@]} != *"${current_upper}"* ]]; then
	    sync_etc "${fstab_previous_snapshot}" "${SNAPSHOT_DIR}"
	    get_etc_overlay_from "/.snapshots/${BASE_SNAPSHOT_ID}/snapshot"
	fi

	# Special handling /etc/fstab{.sys}: dracut needs the *current* version
	# of the files in the snapshot, as the overlay is not yet mounted
	# during early boot - in fact the files are required to be able to
	# mount the overlays
	if [ -e "${ETC_OVERLAY_DIR_PREV}/fstab" ]; then
	    cp "${ETC_OVERLAY_DIR_PREV}/fstab" "${SNAPSHOT_DIR}/etc"
	fi
	if [ -e "${ETC_OVERLAY_DIR_PREV}/fstab.sys" ]; then
	    cp -a "${ETC_OVERLAY_DIR_PREV}/fstab.sys" "${SNAPSHOT_DIR}/etc"
	fi

	# Migrate fstab.sys' /var and overlay entries to regular fstab
	if [ -e "${SNAPSHOT_DIR}/etc/fstab.sys" ] && grep -qE "^overlay /etc" "${SNAPSHOT_DIR}/etc/fstab.sys"; then
	    awk '$3 == "overlay" && $4 ~ /=\/sysroot\/var\/lib\/overlay/' "${SNAPSHOT_DIR}/etc/fstab.sys" >> "${SNAPSHOT_DIR}/etc/fstab"
	    # Remove /etc, /var and /var/lib/overlay (legacy) from fstab.sys
	    gawk -i inplace '$2 != "/etc" && $2 != "/var" && $2 != "/var/lib/overlay" &&
		($3 != "overlay" || $4 !~ /=\/sysroot\/var\/lib\/overlay\//)' "${SNAPSHOT_DIR}/etc/fstab.sys"
	    # Append x-initrd.mount to /var mount options (bsc#1121279)
	    gawk -i inplace '$2 == "/var" || $2 == "/var/lib/overlay" { $4 = $4",x-initrd.mount"; } 1' "${SNAPSHOT_DIR}/etc/fstab"
	    gawk -i inplace '$3 == "overlay" && $4 ~ "=/sysroot/var/lib/overlay/" { $4 = $4",x-systemd.requires-mounts-for=/var,x-systemd.requires-mounts-for=/var/lib/overlay,x-systemd.requires-mounts-for=/sysroot/var,x-systemd.requires-mounts-for=/sysroot/var/lib/overlay,x-initrd.mount"; } 1' "${SNAPSHOT_DIR}/etc/fstab"
	fi

	# Check whether the new snapshot is based on the currently running
	# one - if so, then keep the overlay stack to not loose changes
	# applied until reboot
	if [[ ${fstab_lowerdirs[@]} == *"${current_upper}"* ]]; then
	    lowerdirs="${fstab_upper}:$(echo ${fstab_lowerdirs[@]} | tr ' ' ':')"
	else
	    lowerdirs="${fstab_upper}:/sysroot/etc"
	fi

	# Update fstab{,.sys} entries for /etc overlays
	fstab_options="${fstab_otheroptions}"
	fstab_options+="upperdir=/sysroot${ETC_OVERLAY_DIR},"
	fstab_options+="lowerdir=${lowerdirs},"
	fstab_options+="workdir=/sysroot/var/lib/overlay/work-etc,"
	fstab_options+="x-systemd.requires-mounts-for=/var,"
	fstab_options+="x-systemd.requires-mounts-for=/var/lib/overlay,"
	fstab_options+="x-systemd.requires-mounts-for=/sysroot/var,"
	fstab_options+="x-systemd.requires-mounts-for=/sysroot/var/lib/overlay,"
	fstab_options+="x-initrd.mount"
	if [ ${#fstab_options} -ge $(getconf PAGE_SIZE) ]; then
	    log_error "ERROR: Exceeding maximum length of mount options; please boot into the new"
	    log_error "       snapshot before proceeding."
	    quit 1
	fi
	fstab_line="overlay /etc overlay ${fstab_options} 0 0"
	sed -i "/${ETC_OVERLAY_PATTERN}/c ${fstab_line}" "${SNAPSHOT_DIR}/etc/fstab"

	# Prettify fstab
	gawk -i inplace 'NR==FNR { for(i=1;i<=NF;i++) { len=length($i); collen[i]=collen[i]>len?collen[i]:(len>42?42:len); } print }
	    NR!=FNR { for(i=1;i<=NF;i++) { printf("%-"collen[i]"s  ", $i); } print ""}' "${SNAPSHOT_DIR}/etc/fstab" "${SNAPSHOT_DIR}/etc/fstab"

	# Make the diff visible to the admin by copying /etc/fstab into the
	# overlay (dracut itself wouldn't need it)
	cp "${SNAPSHOT_DIR}/etc/fstab" "${ETC_OVERLAY_DIR}"
    fi
=======
    SNAPSHOT_ID=`tukit -c"${BASE_SNAPSHOT_ID}" open | grep -e "^UUID:" | cut -d " " -f 2-`
    SNAPSHOT_DIR="/.snapshots/${SNAPSHOT_ID}/snapshot/"
>>>>>>> 45aef5c1

    # Remember all snapshots we create for update. If transactional-update is
    # run several times before a reboot, we need to clean up the unused
    # snapshots, otherwise we would have a big disk space leak. But don't store
    # it on disk yet, in error case we would delete the snapshot again.
    UNUSED_SNAPSHOTS="${SNAPSHOT_ID} ${UNUSED_SNAPSHOTS}"

<<<<<<< HEAD
    # Check if installed with SLES12
    if [ ${HAS_SEPARATE_VAR} -eq 0 ]; then
	touch ${SNAPSHOT_DIR}/var/tmp/update_snapshot.test
	if [ $? -ne 0 ]; then
	    log_error "ERROR: System installation is too old!"
	    quit 1
	fi
	rm -f ${SNAPSHOT_DIR}/var/tmp/update_snapshot.test
    else
        # Check if the btrfs subvolumes were created correct
        # or with broken storage-ng [bsc#1077240]
        touch ${SNAPSHOT_DIR}/var/update_snapshot.test
        if [ $? -ne 0 ]; then
            log_error "ERROR: System installation is broken!"
            quit 1
        fi
        rm -f ${SNAPSHOT_DIR}/var/update_snapshot.test
    fi

    if [ ${RUN_SHELL} -eq 1 ]; then
	DIR_TO_MOUNT="${DIR_TO_MOUNT} root"
    fi
    if [ -d /boot/writable ]; then
	DIR_TO_MOUNT="${DIR_TO_MOUNT} /boot/writable"
    fi

    # Bind system directories into chroot environment
    for sysdir in /proc /sys /dev; do
	if ! mount --rbind "${sysdir}" "${SNAPSHOT_DIR}${sysdir}" ||
	   ! mount --make-rslave "${SNAPSHOT_DIR}${sysdir}"; then
	    log_error "ERROR: mounting ${sysdir} failed!"
	    quit 1
	fi
    done

    # Check which directories in /boot/grub2 need to be mounted,
    # otherwise grub2 will not boot after a version update.
    DIR_TO_MOUNT="${DIR_TO_MOUNT} $(awk '$2 ~ /^\/boot\/grub2\// { print $2 }' /proc/mounts)"
    # On EFI systems the EFI partition is also required
    if [ -e /boot/efi ]; then
	DIR_TO_MOUNT="${DIR_TO_MOUNT} /boot/efi"
    fi

    if [ ${ETC_IS_OVERLAY} -eq 1 ]; then
	lowerdir="${fstab_upper///sysroot\/var//var}:"
	# Is the snapshot based on the currently running system?
	if [[ ${fstab_lowerdirs[@]} == *"${current_upper}"* ]]; then
	    lowerdir+="$(parse_lowerdirs_for_mount "/.snapshots/${BASE_SNAPSHOT_ID}/snapshot")"
	    # Mounting an already used overlay directory again is not
	    # supported by overlayfs - use the old mount point instead
	    lowerdir="${lowerdir/${current_upper#/sysroot}*/\/etc}"
	else
	    # Use the (synced) /etc directory of the new snapshot as base
	    lowerdir+="/.snapshots/${SNAPSHOT_ID}/snapshot/etc"
	fi

	etc_opts="defaults,"
	etc_opts+="lowerdir=${lowerdir},"
	etc_opts+="upperdir=${ETC_OVERLAY_DIR},"
	etc_opts+="workdir=${ETC_OVERLAY_WORK_DIR}"
	mount -t overlay overlay ${SNAPSHOT_DIR}/etc -o ${etc_opts}
	if [ $? -ne 0 ]; then
	    log_error "ERROR: mount of etc failed!"
	    quit 1;
	fi
    fi

    for directory in $DIR_TO_MOUNT ; do
	# Make sure mount point exists. With /var on an own subvolume, this directory
	# is empty by default and mount points don't exist in chroot environment.
	test -d ${SNAPSHOT_DIR}/$directory || mkdir -p ${SNAPSHOT_DIR}/$directory
	mount -o bind /$directory ${SNAPSHOT_DIR}/$directory
	if [ $? -ne 0 ]; then
	    log_error "ERROR: mount of $directory failed!"
	    quit 1
	fi
    done

    # If we have a seperate /var, create some files / directories which we
    # will delete again later.
    if [ ${HAS_SEPARATE_VAR} -eq 1 ]; then
	mkdir ${SNAPSHOT_DIR}/var/tmp
	if [ -f /var/lib/zypp/RequestedLocales ]; then
	    mkdir -p ${SNAPSHOT_DIR}/var/lib/zypp
	    cp /var/lib/zypp/RequestedLocales ${SNAPSHOT_DIR}/var/lib/zypp/
	fi
    fi

    # Check if we have /var/lib/rpm, otherwise zypper will
    # create a new rpm database [bsc#1074598]
    if [ ! -e ${SNAPSHOT_DIR}/var/lib/rpm -a \
	-e ${SNAPSHOT_DIR}/usr/lib/sysimage/rpm ]; then
	mkdir -p ${SNAPSHOT_DIR}/var/lib
	ln -sf ../../usr/lib/sysimage/rpm ${SNAPSHOT_DIR}/var/lib/rpm
    fi

    # Copy network configuration into chroot
    # The links in /etc may either point to /var/run or /run, and the root file
    # system snapshot may already contain the /var/run -> /run link or not.
    if [ -e /run/netconfig ]; then
	if [ ${HAS_SEPARATE_VAR} -eq 1 ]; then
	    ln -sf /run ${SNAPSHOT_DIR}/var/run
	fi
	cp -r /run/netconfig ${SNAPSHOT_DIR}/run/
    fi

    check_resolved_resolvconf

    # Create bind mount for CA certificates to support HTTPS connections
    if [ ${HAS_SEPARATE_VAR} -eq 1 ]; then
	mkdir -p ${SNAPSHOT_DIR}/var/lib/ca-certificates
	mount -o bind /var/lib/ca-certificates ${SNAPSHOT_DIR}/var/lib/ca-certificates
    fi

    # Do we need to cleanup the /var/cache directory?
    if [ ! -d ${SNAPSHOT_DIR}/var/cache/zypp ]; then
	VAR_CACHE_CLEANUP=1
    fi

    # Create bind mounts or else grub2 will fail
    MOUNT_DIR=`mktemp -d`
    mount -o rbind ${SNAPSHOT_DIR} ${MOUNT_DIR}
    mount -o bind,ro /.snapshots ${MOUNT_DIR}/.snapshots

    if [ $DROP_IF_NO_CHANGE -eq 1 ]; then
	#TODO: Handle directories with special characters (space, newline, apostrophe etc)
	for snapmount in $(root_mount_points); do
	    INOTIFY_EXCLUDES="${INOTIFY_EXCLUDES} @${SNAPSHOT_DIR}${snapmount}"
	done
	INOTIFY_PID=$( ( inotifywait -r -e modify -e move -e create -e delete -e attrib "${SNAPSHOT_DIR}" ${INOTIFY_EXCLUDES} 2>&1 & echo "PID: $!" ) | ( grep -m1 '^PID: ' | cut -d ' ' -f 2 && grep -q "Watches established" ) )
    fi

    # Set indicator for RPM pre/post sections to detect whether we run in a
    # transactional update
    export TRANSACTIONAL_UPDATE=true

=======
    if [ $USE_SALT_GRAINS -eq 1 ]; then
	#TODO: Handle directories with special characters (space, newline, apostrophe etc)
	for snapmount in `findmnt --noheadings --submounts --target "${SNAPSHOT_DIR}" --output TARGET --raw | grep "${SNAPSHOT_DIR}"`; do
	    INOTIFY_EXCLUDES="${INOTIFY_EXCLUDES} @${snapmount}"
	done
	INOTIFY_PID=$( ( inotifywait -r -e modify -e move -e create -e delete -e attrib "${SNAPSHOT_DIR}" ${INOTIFY_EXCLUDES} 2>&1 & echo "PID: $!" ) | ( grep -m1 '^PID: ' | cut -d ' ' -f 2 && grep -q "Watches established" ) )
    fi

>>>>>>> 45aef5c1
    if [ ${DO_REGISTRATION} -eq 1 ]; then
        SUSEConnect --root ${SNAPSHOT_DIR} ${REGISTRATION_ARGS}
    fi

    if [ -n "${ZYPPER_ARG}" ]; then

	log_info "Calling zypper ${ZYPPER_ARG}"
	if [ ${DO_MIGRATION} -eq 1 ]; then
	    # transactional-update migration
            export DISABLE_RESTART_ON_UPDATE=yes
            tukit call "${SNAPSHOT_ID}" zypper ${ZYPPER_ARG} ${ZYPPER_NONINTERACTIVE} "${ZYPPER_ARG_PKGS[@]}" |& tee -a ${LOGFILE}
	    RETVAL=${PIPESTATUS[0]}
	else
	    # Check if there are updates at all.
<<<<<<< HEAD
	    TMPFILE=`mktemp ${TMPDIR}/transactional-update.XXXXXXXXXX`
	    zypper -R ${MOUNT_DIR} --xmlout ${ZYPPER_ARG} -y --auto-agree-with-product-licenses --dry-run "${ZYPPER_ARG_PKGS[@]}" > ${TMPFILE}
=======
	    TMPFILE=`mktemp /tmp/transactional-update.XXXXXXXXXX`
            zypper -R "${SNAPSHOT_DIR}" --xml ${ZYPPER_ARG} -y --auto-agree-with-product-licenses --dry-run "${ZYPPER_ARG_PKGS[@]}" > ${TMPFILE}
>>>>>>> 45aef5c1
	    PACKAGE_UPDATES=`grep "install-summary download-size" ${TMPFILE} | sed -e 's|.*install-summary download-size=\"\(.*\)\" space-usage-diff.*|\1|g'`
	    SIZE_OF_UPDATES=`grep "install-summary.*space-usage-diff" ${TMPFILE} | sed -e 's|.*install-summary.*space-usage-diff=\"\([^"]*\)\".*|\1|g'`
	    NUM_OF_UPDATES=`grep "install-summary.*packages-to-change" ${TMPFILE} | sed -e 's|.*install-summary.*packages-to-change=\"\([^"]*\)\".*|\1|g'`
	    rm -f ${TMPFILE}
	    TELEM_PAYLOAD="${TELEM_PAYLOAD}\npackages=${NUM_OF_UPDATES}\ndownload_size=${PACKAGE_UPDATES}\nspace-usage=${SIZE_OF_UPDATES}"
	    if [ "${NUM_OF_UPDATES}" = "0" ] || [ -z "${NUM_OF_UPDATES}" -a "${PACKAGE_UPDATES}" = "0" -a "${SIZE_OF_UPDATES}" = "0" ]; then
		log_info "zypper: nothing to update"
		quit 0
	    fi

            export DISABLE_RESTART_ON_UPDATE=yes
            tukit call "${SNAPSHOT_ID}" zypper ${ZYPPER_ARG} ${ZYPPER_NONINTERACTIVE} "${ZYPPER_ARG_PKGS[@]}" |& tee -a ${LOGFILE}
	    RETVAL=${PIPESTATUS[0]}
	fi
	# in case of migration, we need to do a little bit more:
	if [ ${DO_MIGRATION} -eq 1 ]; then
	    # Reset registration until reboot. Needed in both cases,
	    # whether an error occured or whether we had success.
	    test -x /usr/sbin/SUSEConnect && /usr/sbin/SUSEConnect --rollback
	    if [ $RETVAL -eq 0 ]; then
		# Create the trigger to re-register the system as new version after next
		# reboot.
		check_registration_on_next_reboot
	    fi
	fi

	if [ $RETVAL -eq 0 -o $RETVAL -eq 102 -o $RETVAL -eq 103 -o \( $DO_DUP -eq 0 -a $RETVAL -eq 106 \) ]; then
	    REBUILD_KDUMP_INITRD=1
	    # check if products are updated and we need to re-register
	    # at next boot.
            diff -qr /etc/products.d ${SNAPSHOT_DIR}/etc/products.d > /dev/null
	    if [ $? -ne 0 ]; then
		check_registration_on_next_reboot
	    fi
	    # Rebuild grub.cfg if /etc/os-release changes, could change grub
	    # menu output, too.
            cmp -s /etc/os-release ${SNAPSHOT_DIR}/etc/os-release
	    if [ $? -ne 0 ]; then
	        REWRITE_GRUB_CFG=1
	    fi
            source <(grep VERSION_ID ${SNAPSHOT_DIR}/etc/os-release)
	    TELEM_PAYLOAD="${TELEM_PAYLOAD}\nnext_version=${VERSION_ID}"
	else
            log_error "ERROR: zypper ${ZYPPER_ARG} on ${SNAPSHOT_DIR} failed with exit code ${RETVAL}!"
	    if [ -n "${ZYPPER_NONINTERACTIVE}" ]; then
		log_error "Use '--interactive' for manual problem resolution."
	    fi
	    EXITCODE=1
	fi
    fi

    if [ ${SETUP_SELINUX} -eq 1 ]; then
	# Adjust grub configuration

	# Check if we don't have selinux already enabled.
	grep ^GRUB_CMDLINE_LINUX_DEFAULT /etc/default/grub | grep -q security=selinux || \
	    sed -i -e 's|\(^GRUB_CMDLINE_LINUX_DEFAULT=.*\)"|\1 security=selinux selinux=1"|g' "${MOUNT_DIR}/etc/default/grub"
	REWRITE_GRUB_CFG=1

	if [ ! -e "${MOUNT_DIR}/etc/selinux/config" ]; then
	    log_error "ERROR: /etc/selinux/config does not exist!"
	    EXITCODE=1
	fi
	# Adjust selinux config
	sed -i -e 's|^SELINUX=.*|SELINUX=enforcing|g' \
	    -e 's|^SELINUXTYPE=.*|SELINUXTYPE=targeted|g' \
	    "${MOUNT_DIR}/etc/selinux/config"

	# Move an /.autorelabel file from initial installation to writeable location
	test -f ${MOUNT_DIR}/.autorelabel && mv ${MOUNT_DIR}/.autorelabel ${MOUNT_DIR}/etc/selinux/.autorelabel
    fi

    if [ ${REWRITE_INITRD} -eq 1 ]; then
	log_info "Creating new initrd"
        tukit call "${SNAPSHOT_ID}" /sbin/mkinitrd
	if [ $? -ne 0 ]; then
	    log_error "ERROR: mkinitrd failed!"
	    EXITCODE=1
	else
	    REBUILD_KDUMP_INITRD=1
	fi
    fi

    if [ ${REBUILD_KDUMP_INITRD} -eq 1 ]; then
	log_info "Trying to rebuild kdump initrd"
        rebuild_kdump_initrd ${SNAPSHOT_ID}
    fi

    if [ ${REWRITE_GRUB_CFG} -eq 1 ]; then
	log_info "Creating a new grub2 config"
        tukit call "${SNAPSHOT_ID}" bash -c "/usr/sbin/grub2-mkconfig > /boot/grub2/grub.cfg"
	if [ $? -ne 0 ]; then
	    log_error "ERROR: grub2-mkconfig failed!"
	    EXITCODE=1;
        else
            if [ -x /usr/sbin/selinuxenabled ] && /usr/sbin/selinuxenabled ; then
                chcon --reference /boot/grub2/grub.cfg "${MOUNT_DIR}/boot/grub2/grub.cfg"
            fi
	fi
    fi

    if [ ${REWRITE_BOOTLOADER} -eq 1 ]; then
	log_info "Writing new bootloader"
        tukit call "${SNAPSHOT_ID}" /sbin/pbl --install
	if [ $? -ne 0 ]; then
	    log_error "ERROR: /sbin/pbl --install failed!"
	    EXITCODE=1;
	fi
    fi

    if [ ${DO_RUN} -eq 1 ]; then
	chroot ${MOUNT_DIR} "${RUN_CMD[@]}"
    fi

    if [ ${RUN_SHELL} -eq 1 ]; then
<<<<<<< HEAD
	log_info "Opening chroot in snapshot ${SNAPSHOT_ID}, continue with 'exit'"
	env PS1="transactional update # " chroot ${MOUNT_DIR} bash 2>&4
=======
	if [ "${SHELL_CMD}" = "-" ]; then
	    while read line; do
                tukit call "${SNAPSHOT_ID}" $line
	    done < /dev/stdin
	elif [ -n "${SHELL_CMD}" ]; then
            tukit call "${SNAPSHOT_ID}" ${SHELL_CMD}
	else
	    echo "Opening chroot in snapshot ${SNAPSHOT_ID}, continue with 'exit'"
            export PS1="transactional update # "
            tukit call "${SNAPSHOT_ID}" bash 2>&4
	fi
>>>>>>> 45aef5c1
    fi

    if [ -x /usr/sbin/selinuxenabled ] && /usr/sbin/selinuxenabled ; then
        chcon --reference /etc/fstab "${MOUNT_DIR}/etc/fstab"
    fi

    teardown

    # Somersault:
    if [ $EXITCODE -eq 0 ]; then
	# Save the old snapshot or else it will get lost.
	add_unique_id ${CURRENT_SNAPSHOT_ID}
	save_state_file ${SNAPSHOT_ID}
	# Create flag file for dracut scripts
	if [ ${RO_ROOT} = "true" ]; then
	    echo "EXPECTED_SNAPSHOT_ID=${SNAPSHOT_ID}" > "${NEW_SNAPSHOT_FLAG}"
	    echo "PREV_SNAPSHOT_ID=${CURRENT_SNAPSHOT_ID}" >> "${NEW_SNAPSHOT_FLAG}"
	fi
	tukit close "${SNAPSHOT_ID}"
    fi

# TODO: Non-functional, needs to be converted to tukit
if false; then
    DIR_TO_MOUNT=awk '$2 ~ "'^${SNAPSHOT_DIR}'" { print $2 }' /proc/mounts
    # Check for installation artefacts: Packages may have created files in
    # directories outside of the root file system; these files will not be
    # visible in the actual system as they are shadowed by the real mount
    # points, so warn the user
    searchdirs=""
    # Filter out commented lines and swap partition
    for mountdir in $(awk '$1 !~ "^#.*" && $2 ~ "^/.*" { print $2 }' ${SNAPSHOT_DIR}/etc/fstab); do
	# Filter out root fs and fstab entries which we bind mounted anyway
        if [[ ! $mountdir =~ ^(${DIR_TO_MOUNT// /|})$ ]]; then
            searchdirs+="${mountdir} "
	fi
    done
    if [ -n "${searchdirs}" ]; then
	filelist="$(find ${searchdirs} -cnewer ${LOCKFILE} -not -type d 2>/dev/null)"
	# Filter acceptable hits
	whitelist=""
	for wlentry in "${NON_ROOTFS_WHITELIST[@]}"; do
	    whitelist+="${SNAPSHOT_DIR}${wlentry}\|"
	done
	filelist="$(echo "$filelist" | grep -v "^\(${whitelist::-2}\)")"

	if [ -n "$filelist" ]; then
	    log_info
	    log_info "Warning: The following files were changed in the snapshot, but are shadowed by"
	    log_info "other mounts and will not be visible to the system:"
	    log_info "${filelist}"
	fi
    fi
fi

    if [ ${EXITCODE} -ne 0 ]; then
	quit ${EXITCODE}
    elif [ $REBOOT_AFTERWARDS -eq 0 ]; then
	log_error "\nPlease reboot your machine to activate the changes and avoid data loss."
	touch "${NEEDS_RESTARTING_FILE}"
    fi

    log_info "New default snapshot is #${SNAPSHOT_ID} (${SNAPSHOT_DIR})."
fi

if [ ${EXITCODE} -eq 0 ]; then
    if [ $REBOOT_AFTERWARDS -eq 1 ]; then
	trap '-' HUP INT QUIT TERM
	case "$REBOOT_METHOD" in
	    auto)
		reboot_autodetect
		;;
	    kured)
		reboot_via_kured
		;;
	    rebootmgr)
		reboot_via_rebootmgr
		;;
	    systemd)
		reboot_via_systemd
		;;
	    kexec)
		reboot_via_kexec
		;;
	    none)
		;;
	    *)
	        log_info "Unsupported reboot method, falling back to 'auto'; please"
	        log_info "check your configuration in ${CONFFILE}."
	        reboot_autodetect
	        ;;
	esac
	log_error "The system couldn't be rebooted using method '${REBOOT_METHOD}'. Please reboot the system"
	log_error "manually."
    fi
fi

log_info "transactional-update finished"

telem_finish $EXITCODE

exit $EXITCODE<|MERGE_RESOLUTION|>--- conflicted
+++ resolved
@@ -21,10 +21,6 @@
 export LANG=C
 export DISABLE_SNAPPER_ZYPP_PLUGIN=1
 
-<<<<<<< HEAD
-DIR_TO_MOUNT="opt var/log"
-=======
->>>>>>> 45aef5c1
 EXITCODE=0
 VERBOSITY=2
 ZYPPER_ARG=""
@@ -48,12 +44,7 @@
 REBOOT_METHOD="auto"
 RUN_CMD=""
 RUN_SHELL=0
-<<<<<<< HEAD
 SETUP_SELINUX=0
-=======
-SHELL_CMD=""
-USE_SALT_GRAINS=0
->>>>>>> 45aef5c1
 USE_TELEMETRICS=0
 TELEM_PAYLOAD="PACKAGE_NAME=transactional-update\nPACKAGE_VERSION=@VERSION@"
 TELEM_CLASS=""
@@ -67,14 +58,10 @@
 ZYPPER_AUTO_IMPORT_KEYS=0
 ETC_OVERLAY_PATTERN='^[^[:space:]]\+[[:space:]]\+\/etc[[:space:]]\+overlay[[:space:]]\+\([^[:space:]]*,\|\)workdir=\/sysroot\/var\/lib\/overlay\/work-etc[,[:space:]]'
 NON_ROOTFS_WHITELIST=("/var/lib/rpm" "/var/lib/systemd/migrated" "/var/run/zypp.pid")
-<<<<<<< HEAD
 DROP_IF_NO_CHANGE=0
 INOTIFY_EXCLUDES=""
 
 TMPDIR=${TMPDIR:-/tmp}
-=======
-INOTIFY_EXCLUDES=""
->>>>>>> 45aef5c1
 
 # Load config
 if [ -r ${SYSTEMCONFFILE} ]; then
@@ -92,12 +79,6 @@
 SNAPSHOT_DIR=""
 BASE_SNAPSHOT_ID=""
 TMPFILE=""
-<<<<<<< HEAD
-ETC_OVERLAY_DIR=""
-ETC_OVERLAY_DIR_PREV=""
-ETC_OVERLAY_WORK_DIR=""
-=======
->>>>>>> 45aef5c1
 INOTIFY_PID=""
 
 # Create stderr alias for things that shouldn't be logged into logfile
@@ -239,7 +220,7 @@
     test -f /usr/lib/systemd/system/kdump.service || return
     systemctl is-enabled --quiet kdump.service
     if [ $? = 0 -a -x "/.snapshots/$1/snapshot/usr/sbin/tu-rebuild-kdump-initrd" ]; then
-        tukit call "$1" /usr/sbin/tu-rebuild-kdump-initrd |& tee -a ${LOGFILE}
+	tukit call "$1" /usr/sbin/tu-rebuild-kdump-initrd |& tee -a ${LOGFILE}
     fi
 }
 
@@ -280,20 +261,8 @@
     done
 
     if [ -n "${SNAPSHOT_ID}" ] ; then
-<<<<<<< HEAD
-	log_info "Removing snapshot #${SNAPSHOT_ID}..."
-	snapper ${SNAPPER_NO_DBUS} delete ${SNAPSHOT_ID} |& tee -a ${LOGFILE}
-    fi
-    if [ -n "${ETC_OVERLAY_DIR}" ] ; then
-	log_info "Removing overlay directory ${ETC_OVERLAY_DIR%/*}..."
-	if findmnt "${ETC_OVERLAY_DIR}" >/dev/null; then
-	    umount "${ETC_OVERLAY_DIR}"
-	fi
-	rm -rf "${ETC_OVERLAY_DIR%/*}" |& tee -a ${LOGFILE}
-=======
 	log_error "Removing snapshot #${SNAPSHOT_ID}..."
-        tukit abort ${SNAPSHOT_ID} |& tee -a ${LOGFILE}
->>>>>>> 45aef5c1
+	tukit abort ${SNAPSHOT_ID} |& tee -a ${LOGFILE}
     fi
     telem_finish $1
     log_info "transactional-update finished"
@@ -334,60 +303,6 @@
 	return
     fi
 
-<<<<<<< HEAD
-    # Delete temporary data before unmounting everything:
-    if [ ${HAS_SEPARATE_VAR} -eq 1 ]; then
-	rm -rf ${SNAPSHOT_DIR}/var/tmp
-	rm -rf ${SNAPSHOT_DIR}/var/lib/zypp
-	rm -rf ${SNAPSHOT_DIR}/var/run
-    fi
-
-    # Unmount everything we don't need anymore:
-    for directory in etc $DIR_TO_MOUNT .snapshots dev sys proc; do
-	# Only try unmount if directory is mounted
-	if ! findmnt ${SNAPSHOT_DIR}/$directory >/dev/null; then
-	    continue;
-	fi
-	umount -R ${SNAPSHOT_DIR}/$directory
-	if [ $? -ne 0 ]; then
-	    log_error "Warning: First attempt to umount $directory failed!"
-	    # Try again after some time
-	    sleep 30
-	    umount -R ${SNAPSHOT_DIR}/$directory
-	    if [ $? -ne 0 ]; then
-		fuser -v ${SNAPSHOT_DIR}/$directory >> ${LOGFILE}
-		lsof ${SNAPSHOT_DIR}/$directory >> ${LOGFILE}
-		log_error "ERROR: second attempt to umount $directory also failed!"
-		EXITCODE=1;
-	    else
-		log_info "Second attempt to umount $directory succeeded."
-	    fi
-	fi
-    done
-
-    # Cleanup of temporary mount point
-    if [ -e "${MOUNT_DIR}" ]; then
-	if findmnt ${MOUNT_DIR} >/dev/null; then
-	    umount -R ${MOUNT_DIR}
-	fi
-	rmdir ${MOUNT_DIR}
-    fi
-    if [ -n "${ETC_OVERLAY_WORK_DIR}" ]; then
-	rm -rf "${ETC_OVERLAY_WORK_DIR}"
-    fi
-
-    # Cleanup other stuff
-    # Cleanup cache directory
-    if [ $VAR_CACHE_CLEANUP -eq 1 ]; then
-	rm -rf ${SNAPSHOT_DIR}/var/cache/*
-    fi
-    # Remove temporary mount point
-    if [ -e ${SNAPSHOT_DIR}/var/lib/ca-certificates ]; then
-	rmdir --ignore-fail-on-non-empty ${SNAPSHOT_DIR}/var/lib/ca-certificates
-    fi
-=======
-    # Cleanup other stuff
->>>>>>> 45aef5c1
     # systemd-tmpfiles creates directories/files even if /run is no tmpfs:
     rm -rf ${SNAPSHOT_DIR}/run/*
 }
@@ -461,117 +376,6 @@
     touch "${VARDIR}/check-registration"
 }
 
-<<<<<<< HEAD
-get_etc_overlay_from() {
-    local overlay_options
-    local option lowerdir overlay_id
-
-    fstab=""
-    fstab_lowerdirs=()
-    fstab_upper=""
-    fstab_previous_snapshot=""
-    fstab_otheroptions=""
-
-    # Check for /etc overlay
-    for fstab in "$1"/etc/fstab{,.sys}; do
-	if [ -e "$fstab" ] ; then
-	    overlay_options="`findmnt --noheadings --types "overlay" --options "workdir=/sysroot/var/lib/overlay/work-etc" --output OPTIONS --tab-file "$fstab" /etc`"
-	    [ -n "${overlay_options}" ] && break
-	fi
-    done
-    [ -n "${overlay_options}" ] || return
-
-    for option in `echo ${overlay_options} | tr ',' ' '`; do
-	case "${option%=*}" in
-	    upperdir)
-		fstab_upper="${option#*=}"
-		;;
-	    lowerdir)
-		for lowerdir in `echo ${option#*=} | tr ':' ' '`; do
-		    overlay_id=`echo "${lowerdir#/sysroot}" | sed -n 's#^/var/lib/overlay/\([[:digit:]]\+\)/etc$#\1#p'`
-
-		    if [ -z "${fstab_previous_snapshot}" -a -n "${overlay_id}" ]; then
-			fstab_previous_snapshot="/.snapshots/${overlay_id}/snapshot"
-		    fi
-		    fstab_lowerdirs+=("${lowerdir}")
-		done
-		;;
-	    workdir)
-		;;
-	    x-systemd.requires-mounts-for|x-initrd.mount)
-		;;
-	    *)
-		fstab_otheroptions="${fstab_otheroptions}${option},"
-		;;
-	esac
-    done
-}
-
-# Replace all /sysroot prefixes from /etc fstab entry; for the overlays in /var
-# the prefix can simply be removed, while the lowest layer - the /etc directory
-# on the root file system - has to be replaced with the actual snapshot path,
-# as /etc overmounted with the current overlay already.
-parse_lowerdirs_for_mount() {
-    fstab_lowerdirs=("${fstab_lowerdirs[@]///sysroot\/var//var}")
-    echo ${fstab_lowerdirs[@]///sysroot/$1} | tr ' ' ':'
-}
-
-# Sync /etc mount contents to target directory
-sync_etc() {
-    local mount_opts overlay_id rsync_extra_args
-
-    get_etc_overlay_from "$1"
-
-    log_info "Syncing /etc of previous snapshot $1 as base into new snapshot $2"
-
-    mount_opts="defaults,"
-    mount_opts+="lowerdir="
-    mount_opts+="${fstab_upper#/sysroot}:"
-    mount_opts+="`parse_lowerdirs_for_mount $1`"
-    mount -t overlay overlay "${ETC_OVERLAY_DIR}" -o ${mount_opts}
-    if [ $? -ne 0 ]; then
-	log_error "ERROR: mount of old overlay stack from $1 failed!"
-	quit 1
-    fi
-
-    if [ -x /usr/sbin/selinuxenabled ] && /usr/sbin/selinuxenabled ; then
-	# Ignore the SELinux attributes when synchronizing pre-SELinux files,
-	# rsync will fail otherwise
-	if [ "$(ls --directory --context "${ETC_OVERLAY_DIR}" | cut -d ' ' -f 1 | cut -d ':' -f 3)" == "unlabeled_t" ]; then
-	    rsync_extra_args=("--filter=-x security.selinux")
-	fi
-    fi
-    rsync --archive --inplace --xattrs "${rsync_extra_args[@]}" --acls --delete --quiet "${ETC_OVERLAY_DIR}" "$2"
-    if [ $? -ne 0 ]; then
-	log_error "ERROR: syncing $1 into snapshot $2 failed!"
-	quit 1
-    fi
-    umount "${ETC_OVERLAY_DIR}"
-}
-
-# Return the optimized list of mount points
-root_mount_points() {
-    local prev=0
-    for mount in $(findmnt --noheadings --submounts --target / --output TARGET --raw | sort | tail -n +2); do
-	if [ "${prev}/" != "${mount:0:$((${#prev}+1))}" ]; then
-	    echo "${mount}"
-	    prev="${mount}"
-	fi
-    done
-}
-
-check_resolved_resolvconf() {
-    [ -L /etc/resolv.conf ] || return 0
-    local resolveddir="/run/systemd/resolve"
-    local r="`readlink /etc/resolv.conf`"
-    if [ "${r%/*}" = "$resolveddir" ]; then
-        mkdir -p "${SNAPSHOT_DIR}$resolveddir"
-        cp "$resolveddir"/*.conf "${SNAPSHOT_DIR}$resolveddir"
-    fi
-}
-
-=======
->>>>>>> 45aef5c1
 ORIG_ARGS=("$@")
 
 while [ 1 ]; do
@@ -888,15 +692,6 @@
 grep -q "[[:space:]]/var[[:space:]]" /proc/mounts
 if [ $? -eq 0 ]; then
     log_info "Separate /var detected."
-<<<<<<< HEAD
-    DIR_TO_MOUNT="${DIR_TO_MOUNT} var/cache"
-    for vardir in /var/lib/alternatives /var/lib/selinux ; do
-        if [ -d "${vardir}" ]; then
-	    DIR_TO_MOUNT="${DIR_TO_MOUNT} ${vardir}"
-         fi
-    done
-=======
->>>>>>> 45aef5c1
     HAS_SEPARATE_VAR=1
 else
     grep -q var.cache /proc/mounts
@@ -1066,251 +861,14 @@
 	fi
     fi
 
-<<<<<<< HEAD
-    # Create the working snapshot
-    snapper_args=(create --print-number --userdata "transactional-update-in-progress=yes")
-    if [ "${BASE_SNAPSHOT_ID}" -ne "${CURRENT_SNAPSHOT_ID}" ]; then
-	snapper_args+=(--from ${BASE_SNAPSHOT_ID})
-    fi
-    snapper_args+=(--description "Snapshot Update of #${BASE_SNAPSHOT_ID}")
-    SNAPSHOT_ID=`snapper "${snapper_args[@]}"`
-    if [ $? -ne 0 ]; then
-	SNAPPER_NO_DBUS="--no-dbus"
-	SNAPSHOT_ID=`snapper ${SNAPPER_NO_DBUS} "${snapper_args[@]}"`
-	if [ $? -ne 0 ]; then
-	    log_error "ERROR: snapper create failed!"
-	    quit 1
-	fi
-    fi
-
-    SNAPSHOT_DIR=/.snapshots/${SNAPSHOT_ID}/snapshot
-
-    # Make the snapshot read-write:
-    btrfs property set  ${SNAPSHOT_DIR} ro false
-    if [ $? -ne 0 ]; then
-	log_error "ERROR: changing ${SNAPSHOT_DIR} to read-write failed!"
-	quit 1
-    fi
-
-    if [ ${ETC_IS_OVERLAY} -eq 1 ]; then
-	# Create new /etc overlay for snapshot
-	ETC_OVERLAY_DIR="/var/lib/overlay/${SNAPSHOT_ID}/etc"
-	ETC_OVERLAY_DIR_PREV="/var/lib/overlay/${BASE_SNAPSHOT_ID}/etc"
-	ETC_OVERLAY_WORK_DIR="${ETC_OVERLAY_DIR}-work"
-
-	# If the user is calling `snapper delete` on the latest snapshot, then
-	# the snapshot number will be reused; make sure to delete any artifacts
-	rm -rf "${ETC_OVERLAY_DIR}"
-
-	mkdir -p "${ETC_OVERLAY_DIR}" "${ETC_OVERLAY_WORK_DIR}"
-
-	if [ -x /usr/sbin/selinuxenabled ] && /usr/sbin/selinuxenabled ; then
-            chcon --reference /etc "${ETC_OVERLAY_DIR}"
-	fi
-
-	get_etc_overlay_from /
-	current_upper="${fstab_upper}"
-	get_etc_overlay_from "/.snapshots/${BASE_SNAPSHOT_ID}/snapshot"
-
-	# Copy the previous snapshot's /etc state into new snapshot (if it
-	# hasn't been synced in a previous layer already)
-	if [ -n "${fstab_previous_snapshot}" ] && [[ ${fstab_lowerdirs[@]} != *"${current_upper}"* ]]; then
-	    sync_etc "${fstab_previous_snapshot}" "${SNAPSHOT_DIR}"
-	    get_etc_overlay_from "/.snapshots/${BASE_SNAPSHOT_ID}/snapshot"
-	fi
-
-	# Special handling /etc/fstab{.sys}: dracut needs the *current* version
-	# of the files in the snapshot, as the overlay is not yet mounted
-	# during early boot - in fact the files are required to be able to
-	# mount the overlays
-	if [ -e "${ETC_OVERLAY_DIR_PREV}/fstab" ]; then
-	    cp "${ETC_OVERLAY_DIR_PREV}/fstab" "${SNAPSHOT_DIR}/etc"
-	fi
-	if [ -e "${ETC_OVERLAY_DIR_PREV}/fstab.sys" ]; then
-	    cp -a "${ETC_OVERLAY_DIR_PREV}/fstab.sys" "${SNAPSHOT_DIR}/etc"
-	fi
-
-	# Migrate fstab.sys' /var and overlay entries to regular fstab
-	if [ -e "${SNAPSHOT_DIR}/etc/fstab.sys" ] && grep -qE "^overlay /etc" "${SNAPSHOT_DIR}/etc/fstab.sys"; then
-	    awk '$3 == "overlay" && $4 ~ /=\/sysroot\/var\/lib\/overlay/' "${SNAPSHOT_DIR}/etc/fstab.sys" >> "${SNAPSHOT_DIR}/etc/fstab"
-	    # Remove /etc, /var and /var/lib/overlay (legacy) from fstab.sys
-	    gawk -i inplace '$2 != "/etc" && $2 != "/var" && $2 != "/var/lib/overlay" &&
-		($3 != "overlay" || $4 !~ /=\/sysroot\/var\/lib\/overlay\//)' "${SNAPSHOT_DIR}/etc/fstab.sys"
-	    # Append x-initrd.mount to /var mount options (bsc#1121279)
-	    gawk -i inplace '$2 == "/var" || $2 == "/var/lib/overlay" { $4 = $4",x-initrd.mount"; } 1' "${SNAPSHOT_DIR}/etc/fstab"
-	    gawk -i inplace '$3 == "overlay" && $4 ~ "=/sysroot/var/lib/overlay/" { $4 = $4",x-systemd.requires-mounts-for=/var,x-systemd.requires-mounts-for=/var/lib/overlay,x-systemd.requires-mounts-for=/sysroot/var,x-systemd.requires-mounts-for=/sysroot/var/lib/overlay,x-initrd.mount"; } 1' "${SNAPSHOT_DIR}/etc/fstab"
-	fi
-
-	# Check whether the new snapshot is based on the currently running
-	# one - if so, then keep the overlay stack to not loose changes
-	# applied until reboot
-	if [[ ${fstab_lowerdirs[@]} == *"${current_upper}"* ]]; then
-	    lowerdirs="${fstab_upper}:$(echo ${fstab_lowerdirs[@]} | tr ' ' ':')"
-	else
-	    lowerdirs="${fstab_upper}:/sysroot/etc"
-	fi
-
-	# Update fstab{,.sys} entries for /etc overlays
-	fstab_options="${fstab_otheroptions}"
-	fstab_options+="upperdir=/sysroot${ETC_OVERLAY_DIR},"
-	fstab_options+="lowerdir=${lowerdirs},"
-	fstab_options+="workdir=/sysroot/var/lib/overlay/work-etc,"
-	fstab_options+="x-systemd.requires-mounts-for=/var,"
-	fstab_options+="x-systemd.requires-mounts-for=/var/lib/overlay,"
-	fstab_options+="x-systemd.requires-mounts-for=/sysroot/var,"
-	fstab_options+="x-systemd.requires-mounts-for=/sysroot/var/lib/overlay,"
-	fstab_options+="x-initrd.mount"
-	if [ ${#fstab_options} -ge $(getconf PAGE_SIZE) ]; then
-	    log_error "ERROR: Exceeding maximum length of mount options; please boot into the new"
-	    log_error "       snapshot before proceeding."
-	    quit 1
-	fi
-	fstab_line="overlay /etc overlay ${fstab_options} 0 0"
-	sed -i "/${ETC_OVERLAY_PATTERN}/c ${fstab_line}" "${SNAPSHOT_DIR}/etc/fstab"
-
-	# Prettify fstab
-	gawk -i inplace 'NR==FNR { for(i=1;i<=NF;i++) { len=length($i); collen[i]=collen[i]>len?collen[i]:(len>42?42:len); } print }
-	    NR!=FNR { for(i=1;i<=NF;i++) { printf("%-"collen[i]"s  ", $i); } print ""}' "${SNAPSHOT_DIR}/etc/fstab" "${SNAPSHOT_DIR}/etc/fstab"
-
-	# Make the diff visible to the admin by copying /etc/fstab into the
-	# overlay (dracut itself wouldn't need it)
-	cp "${SNAPSHOT_DIR}/etc/fstab" "${ETC_OVERLAY_DIR}"
-    fi
-=======
-    SNAPSHOT_ID=`tukit -c"${BASE_SNAPSHOT_ID}" open | grep -e "^UUID:" | cut -d " " -f 2-`
+    SNAPSHOT_ID=`tukit -c"${BASE_SNAPSHOT_ID}" open | grep -e "^ID:" | cut -d " " -f 2-`
     SNAPSHOT_DIR="/.snapshots/${SNAPSHOT_ID}/snapshot/"
->>>>>>> 45aef5c1
 
     # Remember all snapshots we create for update. If transactional-update is
     # run several times before a reboot, we need to clean up the unused
     # snapshots, otherwise we would have a big disk space leak. But don't store
     # it on disk yet, in error case we would delete the snapshot again.
     UNUSED_SNAPSHOTS="${SNAPSHOT_ID} ${UNUSED_SNAPSHOTS}"
-
-<<<<<<< HEAD
-    # Check if installed with SLES12
-    if [ ${HAS_SEPARATE_VAR} -eq 0 ]; then
-	touch ${SNAPSHOT_DIR}/var/tmp/update_snapshot.test
-	if [ $? -ne 0 ]; then
-	    log_error "ERROR: System installation is too old!"
-	    quit 1
-	fi
-	rm -f ${SNAPSHOT_DIR}/var/tmp/update_snapshot.test
-    else
-        # Check if the btrfs subvolumes were created correct
-        # or with broken storage-ng [bsc#1077240]
-        touch ${SNAPSHOT_DIR}/var/update_snapshot.test
-        if [ $? -ne 0 ]; then
-            log_error "ERROR: System installation is broken!"
-            quit 1
-        fi
-        rm -f ${SNAPSHOT_DIR}/var/update_snapshot.test
-    fi
-
-    if [ ${RUN_SHELL} -eq 1 ]; then
-	DIR_TO_MOUNT="${DIR_TO_MOUNT} root"
-    fi
-    if [ -d /boot/writable ]; then
-	DIR_TO_MOUNT="${DIR_TO_MOUNT} /boot/writable"
-    fi
-
-    # Bind system directories into chroot environment
-    for sysdir in /proc /sys /dev; do
-	if ! mount --rbind "${sysdir}" "${SNAPSHOT_DIR}${sysdir}" ||
-	   ! mount --make-rslave "${SNAPSHOT_DIR}${sysdir}"; then
-	    log_error "ERROR: mounting ${sysdir} failed!"
-	    quit 1
-	fi
-    done
-
-    # Check which directories in /boot/grub2 need to be mounted,
-    # otherwise grub2 will not boot after a version update.
-    DIR_TO_MOUNT="${DIR_TO_MOUNT} $(awk '$2 ~ /^\/boot\/grub2\// { print $2 }' /proc/mounts)"
-    # On EFI systems the EFI partition is also required
-    if [ -e /boot/efi ]; then
-	DIR_TO_MOUNT="${DIR_TO_MOUNT} /boot/efi"
-    fi
-
-    if [ ${ETC_IS_OVERLAY} -eq 1 ]; then
-	lowerdir="${fstab_upper///sysroot\/var//var}:"
-	# Is the snapshot based on the currently running system?
-	if [[ ${fstab_lowerdirs[@]} == *"${current_upper}"* ]]; then
-	    lowerdir+="$(parse_lowerdirs_for_mount "/.snapshots/${BASE_SNAPSHOT_ID}/snapshot")"
-	    # Mounting an already used overlay directory again is not
-	    # supported by overlayfs - use the old mount point instead
-	    lowerdir="${lowerdir/${current_upper#/sysroot}*/\/etc}"
-	else
-	    # Use the (synced) /etc directory of the new snapshot as base
-	    lowerdir+="/.snapshots/${SNAPSHOT_ID}/snapshot/etc"
-	fi
-
-	etc_opts="defaults,"
-	etc_opts+="lowerdir=${lowerdir},"
-	etc_opts+="upperdir=${ETC_OVERLAY_DIR},"
-	etc_opts+="workdir=${ETC_OVERLAY_WORK_DIR}"
-	mount -t overlay overlay ${SNAPSHOT_DIR}/etc -o ${etc_opts}
-	if [ $? -ne 0 ]; then
-	    log_error "ERROR: mount of etc failed!"
-	    quit 1;
-	fi
-    fi
-
-    for directory in $DIR_TO_MOUNT ; do
-	# Make sure mount point exists. With /var on an own subvolume, this directory
-	# is empty by default and mount points don't exist in chroot environment.
-	test -d ${SNAPSHOT_DIR}/$directory || mkdir -p ${SNAPSHOT_DIR}/$directory
-	mount -o bind /$directory ${SNAPSHOT_DIR}/$directory
-	if [ $? -ne 0 ]; then
-	    log_error "ERROR: mount of $directory failed!"
-	    quit 1
-	fi
-    done
-
-    # If we have a seperate /var, create some files / directories which we
-    # will delete again later.
-    if [ ${HAS_SEPARATE_VAR} -eq 1 ]; then
-	mkdir ${SNAPSHOT_DIR}/var/tmp
-	if [ -f /var/lib/zypp/RequestedLocales ]; then
-	    mkdir -p ${SNAPSHOT_DIR}/var/lib/zypp
-	    cp /var/lib/zypp/RequestedLocales ${SNAPSHOT_DIR}/var/lib/zypp/
-	fi
-    fi
-
-    # Check if we have /var/lib/rpm, otherwise zypper will
-    # create a new rpm database [bsc#1074598]
-    if [ ! -e ${SNAPSHOT_DIR}/var/lib/rpm -a \
-	-e ${SNAPSHOT_DIR}/usr/lib/sysimage/rpm ]; then
-	mkdir -p ${SNAPSHOT_DIR}/var/lib
-	ln -sf ../../usr/lib/sysimage/rpm ${SNAPSHOT_DIR}/var/lib/rpm
-    fi
-
-    # Copy network configuration into chroot
-    # The links in /etc may either point to /var/run or /run, and the root file
-    # system snapshot may already contain the /var/run -> /run link or not.
-    if [ -e /run/netconfig ]; then
-	if [ ${HAS_SEPARATE_VAR} -eq 1 ]; then
-	    ln -sf /run ${SNAPSHOT_DIR}/var/run
-	fi
-	cp -r /run/netconfig ${SNAPSHOT_DIR}/run/
-    fi
-
-    check_resolved_resolvconf
-
-    # Create bind mount for CA certificates to support HTTPS connections
-    if [ ${HAS_SEPARATE_VAR} -eq 1 ]; then
-	mkdir -p ${SNAPSHOT_DIR}/var/lib/ca-certificates
-	mount -o bind /var/lib/ca-certificates ${SNAPSHOT_DIR}/var/lib/ca-certificates
-    fi
-
-    # Do we need to cleanup the /var/cache directory?
-    if [ ! -d ${SNAPSHOT_DIR}/var/cache/zypp ]; then
-	VAR_CACHE_CLEANUP=1
-    fi
-
-    # Create bind mounts or else grub2 will fail
-    MOUNT_DIR=`mktemp -d`
-    mount -o rbind ${SNAPSHOT_DIR} ${MOUNT_DIR}
-    mount -o bind,ro /.snapshots ${MOUNT_DIR}/.snapshots
 
     if [ $DROP_IF_NO_CHANGE -eq 1 ]; then
 	#TODO: Handle directories with special characters (space, newline, apostrophe etc)
@@ -1320,20 +878,6 @@
 	INOTIFY_PID=$( ( inotifywait -r -e modify -e move -e create -e delete -e attrib "${SNAPSHOT_DIR}" ${INOTIFY_EXCLUDES} 2>&1 & echo "PID: $!" ) | ( grep -m1 '^PID: ' | cut -d ' ' -f 2 && grep -q "Watches established" ) )
     fi
 
-    # Set indicator for RPM pre/post sections to detect whether we run in a
-    # transactional update
-    export TRANSACTIONAL_UPDATE=true
-
-=======
-    if [ $USE_SALT_GRAINS -eq 1 ]; then
-	#TODO: Handle directories with special characters (space, newline, apostrophe etc)
-	for snapmount in `findmnt --noheadings --submounts --target "${SNAPSHOT_DIR}" --output TARGET --raw | grep "${SNAPSHOT_DIR}"`; do
-	    INOTIFY_EXCLUDES="${INOTIFY_EXCLUDES} @${snapmount}"
-	done
-	INOTIFY_PID=$( ( inotifywait -r -e modify -e move -e create -e delete -e attrib "${SNAPSHOT_DIR}" ${INOTIFY_EXCLUDES} 2>&1 & echo "PID: $!" ) | ( grep -m1 '^PID: ' | cut -d ' ' -f 2 && grep -q "Watches established" ) )
-    fi
-
->>>>>>> 45aef5c1
     if [ ${DO_REGISTRATION} -eq 1 ]; then
         SUSEConnect --root ${SNAPSHOT_DIR} ${REGISTRATION_ARGS}
     fi
@@ -1343,18 +887,13 @@
 	log_info "Calling zypper ${ZYPPER_ARG}"
 	if [ ${DO_MIGRATION} -eq 1 ]; then
 	    # transactional-update migration
-            export DISABLE_RESTART_ON_UPDATE=yes
-            tukit call "${SNAPSHOT_ID}" zypper ${ZYPPER_ARG} ${ZYPPER_NONINTERACTIVE} "${ZYPPER_ARG_PKGS[@]}" |& tee -a ${LOGFILE}
+	    export DISABLE_RESTART_ON_UPDATE=yes
+	    tukit call "${SNAPSHOT_ID}" zypper ${ZYPPER_ARG} ${ZYPPER_NONINTERACTIVE} "${ZYPPER_ARG_PKGS[@]}" |& tee -a ${LOGFILE}
 	    RETVAL=${PIPESTATUS[0]}
 	else
 	    # Check if there are updates at all.
-<<<<<<< HEAD
 	    TMPFILE=`mktemp ${TMPDIR}/transactional-update.XXXXXXXXXX`
-	    zypper -R ${MOUNT_DIR} --xmlout ${ZYPPER_ARG} -y --auto-agree-with-product-licenses --dry-run "${ZYPPER_ARG_PKGS[@]}" > ${TMPFILE}
-=======
-	    TMPFILE=`mktemp /tmp/transactional-update.XXXXXXXXXX`
-            zypper -R "${SNAPSHOT_DIR}" --xml ${ZYPPER_ARG} -y --auto-agree-with-product-licenses --dry-run "${ZYPPER_ARG_PKGS[@]}" > ${TMPFILE}
->>>>>>> 45aef5c1
+	    zypper -R "${SNAPSHOT_DIR}" --xmlout ${ZYPPER_ARG} -y --auto-agree-with-product-licenses --dry-run "${ZYPPER_ARG_PKGS[@]}" > ${TMPFILE}
 	    PACKAGE_UPDATES=`grep "install-summary download-size" ${TMPFILE} | sed -e 's|.*install-summary download-size=\"\(.*\)\" space-usage-diff.*|\1|g'`
 	    SIZE_OF_UPDATES=`grep "install-summary.*space-usage-diff" ${TMPFILE} | sed -e 's|.*install-summary.*space-usage-diff=\"\([^"]*\)\".*|\1|g'`
 	    NUM_OF_UPDATES=`grep "install-summary.*packages-to-change" ${TMPFILE} | sed -e 's|.*install-summary.*packages-to-change=\"\([^"]*\)\".*|\1|g'`
@@ -1365,8 +904,8 @@
 		quit 0
 	    fi
 
-            export DISABLE_RESTART_ON_UPDATE=yes
-            tukit call "${SNAPSHOT_ID}" zypper ${ZYPPER_ARG} ${ZYPPER_NONINTERACTIVE} "${ZYPPER_ARG_PKGS[@]}" |& tee -a ${LOGFILE}
+	    export DISABLE_RESTART_ON_UPDATE=yes
+	    tukit call "${SNAPSHOT_ID}" zypper ${ZYPPER_ARG} ${ZYPPER_NONINTERACTIVE} "${ZYPPER_ARG_PKGS[@]}" |& tee -a ${LOGFILE}
 	    RETVAL=${PIPESTATUS[0]}
 	fi
 	# in case of migration, we need to do a little bit more:
@@ -1395,10 +934,10 @@
 	    if [ $? -ne 0 ]; then
 	        REWRITE_GRUB_CFG=1
 	    fi
-            source <(grep VERSION_ID ${SNAPSHOT_DIR}/etc/os-release)
+	    source <(grep VERSION_ID ${SNAPSHOT_DIR}/etc/os-release)
 	    TELEM_PAYLOAD="${TELEM_PAYLOAD}\nnext_version=${VERSION_ID}"
 	else
-            log_error "ERROR: zypper ${ZYPPER_ARG} on ${SNAPSHOT_DIR} failed with exit code ${RETVAL}!"
+	    log_error "ERROR: zypper ${ZYPPER_ARG} on ${SNAPSHOT_DIR} failed with exit code ${RETVAL}!"
 	    if [ -n "${ZYPPER_NONINTERACTIVE}" ]; then
 		log_error "Use '--interactive' for manual problem resolution."
 	    fi
@@ -1429,7 +968,7 @@
 
     if [ ${REWRITE_INITRD} -eq 1 ]; then
 	log_info "Creating new initrd"
-        tukit call "${SNAPSHOT_ID}" /sbin/mkinitrd
+	tukit call "${SNAPSHOT_ID}" /sbin/mkinitrd
 	if [ $? -ne 0 ]; then
 	    log_error "ERROR: mkinitrd failed!"
 	    EXITCODE=1
@@ -1445,7 +984,7 @@
 
     if [ ${REWRITE_GRUB_CFG} -eq 1 ]; then
 	log_info "Creating a new grub2 config"
-        tukit call "${SNAPSHOT_ID}" bash -c "/usr/sbin/grub2-mkconfig > /boot/grub2/grub.cfg"
+	tukit call "${SNAPSHOT_ID}" bash -c "/usr/sbin/grub2-mkconfig > /boot/grub2/grub.cfg"
 	if [ $? -ne 0 ]; then
 	    log_error "ERROR: grub2-mkconfig failed!"
 	    EXITCODE=1;
@@ -1458,7 +997,7 @@
 
     if [ ${REWRITE_BOOTLOADER} -eq 1 ]; then
 	log_info "Writing new bootloader"
-        tukit call "${SNAPSHOT_ID}" /sbin/pbl --install
+	tukit call "${SNAPSHOT_ID}" /sbin/pbl --install
 	if [ $? -ne 0 ]; then
 	    log_error "ERROR: /sbin/pbl --install failed!"
 	    EXITCODE=1;
@@ -1470,22 +1009,9 @@
     fi
 
     if [ ${RUN_SHELL} -eq 1 ]; then
-<<<<<<< HEAD
-	log_info "Opening chroot in snapshot ${SNAPSHOT_ID}, continue with 'exit'"
-	env PS1="transactional update # " chroot ${MOUNT_DIR} bash 2>&4
-=======
-	if [ "${SHELL_CMD}" = "-" ]; then
-	    while read line; do
-                tukit call "${SNAPSHOT_ID}" $line
-	    done < /dev/stdin
-	elif [ -n "${SHELL_CMD}" ]; then
-            tukit call "${SNAPSHOT_ID}" ${SHELL_CMD}
-	else
-	    echo "Opening chroot in snapshot ${SNAPSHOT_ID}, continue with 'exit'"
-            export PS1="transactional update # "
-            tukit call "${SNAPSHOT_ID}" bash 2>&4
-	fi
->>>>>>> 45aef5c1
+	echo "Opening chroot in snapshot ${SNAPSHOT_ID}, continue with 'exit'"
+        export PS1="transactional update # "
+	tukit call "${SNAPSHOT_ID}" bash 2>&4
     fi
 
     if [ -x /usr/sbin/selinuxenabled ] && /usr/sbin/selinuxenabled ; then
