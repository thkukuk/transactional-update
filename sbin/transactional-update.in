--- conflicted
+++ resolved
@@ -125,20 +125,12 @@
     echo "rollback <number>      Set given snapshot as default snapshot"
     echo ""
     echo "Options:"
-<<<<<<< HEAD
     echo "--interactive, -i      Use interactive mode for package command"
     echo "--non-interactive, -n  Use non-interactive mode for package command"
     echo "--no-selfupdate        Skip checking for newer version"
     echo "--quiet                Don't print warnings and infos to stdout"
     echo "--help, -h             Display this help and exit"
     echo "--version              Display version and exit"
-=======
-    echo "--no-selfupdate    Skip checking for newer version"
-    echo "--quiet            Don't print warnings and infos to stdout"
-    echo "--kexec            Use 'kexec' instead of full reboot. Can save time"
-    echo "--help             Display this help and exit"
-    echo "--version          Display version and exit"
->>>>>>> 8537d147
     exit $1
 }
 
@@ -346,17 +338,17 @@
     exit 0
 }
 
-<<<<<<< HEAD
 reboot_via_kured() {
     log_info "transactional-update finished - informed kured"
     touch /var/run/reboot-required
-=======
+    exit 0
+}
+
 reboot_via_kexec() {
     log_info "transactional-update finished - re-initializing system with kexec"
     kexec -l /boot/vmlinuz --initrd=/boot/initrd --reuse-cmdline
     sync
     systemctl kexec |& tee -a ${LOGFILE}
->>>>>>> 8537d147
     exit 0
 }
 
@@ -546,10 +538,6 @@
 	    ;;
 	--quiet)
 	    VERBOSITY=1
-	    shift
-	    ;;
-	--kexec)
-	    REBOOT_METHOD="kexec"
 	    shift
 	    ;;
 	register)
